# The order of packages is significant, because pip processes them in the order
# of appearance. Changing the order has an impact on the overall integration
# process, which may cause wedges in the gate later.
hacking<0.12,>=0.11.0 # Apache-2.0
# needed for doc build
<<<<<<< HEAD
docutils==0.9.1
sphinx>=1.2.1,<1.3
python-subunit==0.0.18
oslosphinx
mox>=0.5.3
mock>=1.0
coverage>=3.6
junitxml
oslotest
=======
sphinx!=1.3b1,<1.3,>=1.2.1 # BSD
python-subunit>=0.0.18 # Apache-2.0/BSD
oslosphinx!=3.4.0,>=2.5.0 # Apache-2.0
reno>=1.8.0 # Apache2
mock>=2.0 # BSD
coverage>=3.6 # Apache-2.0
oslotest>=1.10.0 # Apache-2.0
>>>>>>> 8a607242
<|MERGE_RESOLUTION|>--- conflicted
+++ resolved
@@ -3,22 +3,10 @@
 # process, which may cause wedges in the gate later.
 hacking<0.12,>=0.11.0 # Apache-2.0
 # needed for doc build
-<<<<<<< HEAD
-docutils==0.9.1
-sphinx>=1.2.1,<1.3
-python-subunit==0.0.18
-oslosphinx
-mox>=0.5.3
-mock>=1.0
-coverage>=3.6
-junitxml
-oslotest
-=======
 sphinx!=1.3b1,<1.3,>=1.2.1 # BSD
 python-subunit>=0.0.18 # Apache-2.0/BSD
 oslosphinx!=3.4.0,>=2.5.0 # Apache-2.0
 reno>=1.8.0 # Apache2
 mock>=2.0 # BSD
 coverage>=3.6 # Apache-2.0
-oslotest>=1.10.0 # Apache-2.0
->>>>>>> 8a607242
+oslotest>=1.10.0 # Apache-2.0