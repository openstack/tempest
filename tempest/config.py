# Copyright 2012 OpenStack Foundation
# All Rights Reserved.
#
#    Licensed under the Apache License, Version 2.0 (the "License"); you may
#    not use this file except in compliance with the License. You may obtain
#    a copy of the License at
#
#         http://www.apache.org/licenses/LICENSE-2.0
#
#    Unless required by applicable law or agreed to in writing, software
#    distributed under the License is distributed on an "AS IS" BASIS, WITHOUT
#    WARRANTIES OR CONDITIONS OF ANY KIND, either express or implied. See the
#    License for the specific language governing permissions and limitations
#    under the License.

from __future__ import print_function

import logging as std_logging
import os
import tempfile

from oslo_concurrency import lockutils
from oslo_config import cfg
from oslo_log import log as logging

from tempest.test_discover import plugins


# TODO(marun) Replace use of oslo_config's global ConfigOpts
# (cfg.CONF) instance with a local instance (cfg.ConfigOpts()) once
# the cli tests move to the clients.  The cli tests rely on oslo
# incubator modules that use the global cfg.CONF.
_CONF = cfg.CONF


def register_opt_group(conf, opt_group, options):
    if opt_group:
        conf.register_group(opt_group)
    for opt in options:
        conf.register_opt(opt, group=getattr(opt_group, 'name', None))


auth_group = cfg.OptGroup(name='auth',
                          title="Options for authentication and credentials")


AuthGroup = [
    cfg.StrOpt('test_accounts_file',
               help="Path to the yaml file that contains the list of "
                    "credentials to use for running tests. If used when "
                    "running in parallel you have to make sure sufficient "
                    "credentials are provided in the accounts file. For "
                    "example if no tests with roles are being run it requires "
                    "at least `2 * CONC` distinct accounts configured in "
                    " the `test_accounts_file`, with CONC == the "
                    "number of concurrent test processes."),
    cfg.BoolOpt('use_dynamic_credentials',
                default=True,
                help="Allows test cases to create/destroy projects and "
                     "users. This option requires that OpenStack Identity "
                     "API admin credentials are known. If false, isolated "
                     "test cases and parallel execution, can still be "
                     "achieved configuring a list of test accounts",
                deprecated_opts=[cfg.DeprecatedOpt('allow_tenant_isolation',
                                                   group='auth'),
                                 cfg.DeprecatedOpt('allow_tenant_isolation',
                                                   group='compute'),
                                 cfg.DeprecatedOpt('allow_tenant_isolation',
                                                   group='orchestration')]),
    cfg.ListOpt('tempest_roles',
                help="Roles to assign to all users created by tempest",
                default=[]),
    cfg.StrOpt('default_credentials_domain_name',
               default='Default',
               help="Default domain used when getting v3 credentials. "
                    "This is the name keystone uses for v2 compatibility.",
               deprecated_opts=[cfg.DeprecatedOpt(
                                'tenant_isolation_domain_name',
                                group='auth')]),
    cfg.BoolOpt('create_isolated_networks',
                default=True,
                help="If use_dynamic_credentials is set to True and Neutron "
                     "is enabled Tempest will try to create a usable network, "
                     "subnet, and router when needed for each project it "
                     "creates. However in some neutron configurations, like "
                     "with VLAN provider networks, this doesn't work. So if "
                     "set to False the isolated networks will not be created"),
    cfg.StrOpt('admin_username',
               help="Username for an administrative user. This is needed for "
                    "authenticating requests made by project isolation to "
                    "create users and projects",
               deprecated_group='identity'),
    cfg.StrOpt('admin_project_name',
               help="Project name to use for an  administrative user. This is "
                    "needed for authenticating requests made by project "
                    "isolation to create users and projects",
               deprecated_opts=[cfg.DeprecatedOpt('admin_tenant_name',
                                                  group='auth'),
                                cfg.DeprecatedOpt('admin_tenant_name',
                                                  group='identity')]),
    cfg.StrOpt('admin_password',
               help="Password to use for an  administrative user. This is "
                    "needed for authenticating requests made by project "
                    "isolation to create users and projects",
               secret=True,
               deprecated_group='identity'),
    cfg.StrOpt('admin_domain_name',
               help="Admin domain name for authentication (Keystone V3)."
                    "The same domain applies to user and project",
               deprecated_group='identity'),
]

identity_group = cfg.OptGroup(name='identity',
                              title="Keystone Configuration Options")

IdentityGroup = [
    cfg.StrOpt('catalog_type',
               default='identity',
               help="Catalog type of the Identity service."),
    cfg.BoolOpt('disable_ssl_certificate_validation',
                default=False,
                help="Set to True if using self-signed SSL certificates."),
    cfg.StrOpt('ca_certificates_file',
               default=None,
               help='Specify a CA bundle file to use in verifying a '
                    'TLS (https) server certificate.'),
    cfg.StrOpt('uri',
               help="Full URI of the OpenStack Identity API (Keystone), v2"),
    cfg.StrOpt('uri_v3',
               help='Full URI of the OpenStack Identity API (Keystone), v3'),
    cfg.StrOpt('auth_version',
               default='v2',
               help="Identity API version to be used for authentication "
                    "for API tests."),
    cfg.StrOpt('region',
               default='RegionOne',
               help="The identity region name to use. Also used as the other "
                    "services' region name unless they are set explicitly. "
                    "If no such region is found in the service catalog, the "
                    "first found one is used."),
    cfg.StrOpt('v2_admin_endpoint_type',
               default='adminURL',
               choices=['public', 'admin', 'internal',
                        'publicURL', 'adminURL', 'internalURL'],
               help="The admin endpoint type to use for OpenStack Identity "
                    "(Keystone) API v2"),
    cfg.StrOpt('v2_public_endpoint_type',
               default='publicURL',
               choices=['public', 'admin', 'internal',
                        'publicURL', 'adminURL', 'internalURL'],
               help="The public endpoint type to use for OpenStack Identity "
                    "(Keystone) API v2",
               deprecated_opts=[cfg.DeprecatedOpt('endpoint_type',
                                                  group='identity')]),
    cfg.StrOpt('v3_endpoint_type',
               default='adminURL',
               choices=['public', 'admin', 'internal',
                        'publicURL', 'adminURL', 'internalURL'],
               help="The endpoint type to use for OpenStack Identity "
                    "(Keystone) API v3"),
    cfg.StrOpt('username',
               help="Username to use for Nova API requests.",
               deprecated_for_removal=True),
    cfg.StrOpt('project_name',
               deprecated_name='tenant_name',
               help="Project name to use for Nova API requests.",
               deprecated_for_removal=True),
    cfg.StrOpt('admin_role',
               default='admin',
               help="Role required to administrate keystone."),
    cfg.StrOpt('password',
               help="API key to use when authenticating.",
               secret=True,
               deprecated_for_removal=True),
    cfg.StrOpt('domain_name',
               help="Domain name for authentication (Keystone V3)."
                    "The same domain applies to user and project",
               deprecated_for_removal=True),
    cfg.StrOpt('alt_username',
               help="Username of alternate user to use for Nova API "
                    "requests.",
               deprecated_for_removal=True),
    cfg.StrOpt('alt_project_name',
               deprecated_name='alt_tenant_name',
               help="Alternate user's Project name to use for Nova API "
                    "requests.",
               deprecated_for_removal=True),
    cfg.StrOpt('alt_password',
               help="API key to use when authenticating as alternate user.",
               secret=True,
               deprecated_for_removal=True),
    cfg.StrOpt('alt_domain_name',
               help="Alternate domain name for authentication (Keystone V3)."
                    "The same domain applies to user and project",
               deprecated_for_removal=True),
    cfg.StrOpt('default_domain_id',
               default='default',
               help="ID of the default domain"),
]

identity_feature_group = cfg.OptGroup(name='identity-feature-enabled',
                                      title='Enabled Identity Features')

IdentityFeatureGroup = [
    cfg.BoolOpt('trust',
                default=True,
                help='Does the identity service have delegation and '
                     'impersonation enabled'),
    cfg.BoolOpt('api_v2',
                default=True,
                help='Is the v2 identity API enabled'),
    cfg.BoolOpt('api_v3',
                default=True,
                help='Is the v3 identity API enabled'),
    cfg.ListOpt('api_extensions',
                default=['all'],
                help="A list of enabled identity extensions with a special "
                     "entry all which indicates every extension is enabled. "
                     "Empty list indicates all extensions are disabled. "
                     "To get the list of extensions run: 'keystone discover'")
]

compute_group = cfg.OptGroup(name='compute',
                             title='Compute Service Options')

ComputeGroup = [
    cfg.StrOpt('image_ref',
               help="Valid primary image reference to be used in tests. "
                    "This is a required option"),
    cfg.StrOpt('image_ref_alt',
               help="Valid secondary image reference to be used in tests. "
                    "This is a required option, but if only one image is "
                    "available duplicate the value of image_ref above"),
    cfg.StrOpt('flavor_ref',
               default="1",
               help="Valid primary flavor to use in tests."),
    cfg.StrOpt('flavor_ref_alt',
               default="2",
               help='Valid secondary flavor to be used in tests.'),
    cfg.IntOpt('build_interval',
               default=1,
               help="Time in seconds between build status checks."),
    cfg.IntOpt('build_timeout',
               default=300,
               help="Timeout in seconds to wait for an instance to build. "
                    "Other services that do not define build_timeout will "
                    "inherit this value."),
    cfg.IntOpt('ready_wait',
               default=0,
               help="Additional wait time for clean state, when there is "
                    "no OS-EXT-STS extension available"),
    cfg.StrOpt('fixed_network_name',
               help="Name of the fixed network that is visible to all test "
                    "projects. If multiple networks are available for a "
                    "project, this is the network which will be used for "
                    "creating servers if tempest does not create a network or "
                    "s network is not specified elsewhere. It may be used for "
                    "ssh validation only if floating IPs are disabled."),
    cfg.StrOpt('catalog_type',
               default='compute',
               help="Catalog type of the Compute service."),
    cfg.StrOpt('region',
               default='',
               help="The compute region name to use. If empty, the value "
                    "of identity.region is used instead. If no such region "
                    "is found in the service catalog, the first found one is "
                    "used."),
    cfg.StrOpt('endpoint_type',
               default='publicURL',
               choices=['public', 'admin', 'internal',
                        'publicURL', 'adminURL', 'internalURL'],
               help="The endpoint type to use for the compute service."),
    cfg.StrOpt('volume_device_name',
               default='vdb',
               help="Expected device name when a volume is attached to "
                    "an instance"),
    cfg.IntOpt('shelved_offload_time',
               default=0,
               help='Time in seconds before a shelved instance is eligible '
                    'for removing from a host.  -1 never offload, 0 offload '
                    'when shelved. This time should be the same as the time '
                    'of nova.conf, and some tests will run for as long as the '
                    'time.'),
    cfg.IntOpt('min_compute_nodes',
               default=1,
               help=('The minimum number of compute nodes expected. This will '
                     'be utilized by some multinode specific tests to ensure '
                     'that requests match the expected size of the cluster '
                     'you are testing with.')),
    cfg.StrOpt('min_microversion',
               default=None,
               help="Lower version of the test target microversion range. "
                    "The format is 'X.Y', where 'X' and 'Y' are int values. "
                    "Tempest selects tests based on the range between "
                    "min_microversion and max_microversion. "
                    "If both values are not specified, Tempest avoids tests "
                    "which require a microversion. Valid values are string "
                    "with format 'X.Y' or string 'latest'",
                    deprecated_group='compute-feature-enabled'),
    cfg.StrOpt('max_microversion',
               default=None,
               help="Upper version of the test target microversion range. "
                    "The format is 'X.Y', where 'X' and 'Y' are int values. "
                    "Tempest selects tests based on the range between "
                    "min_microversion and max_microversion. "
                    "If both values are not specified, Tempest avoids tests "
                    "which require a microversion. Valid values are string "
                    "with format 'X.Y' or string 'latest'",
                    deprecated_group='compute-feature-enabled'),
]

compute_features_group = cfg.OptGroup(name='compute-feature-enabled',
                                      title="Enabled Compute Service Features")

ComputeFeaturesGroup = [
    cfg.BoolOpt('disk_config',
                default=True,
                help="If false, skip disk config tests"),
    cfg.ListOpt('api_extensions',
                default=['all'],
                help='A list of enabled compute extensions with a special '
                     'entry all which indicates every extension is enabled. '
                     'Each extension should be specified with alias name. '
                     'Empty list indicates all extensions are disabled'),
    cfg.BoolOpt('change_password',
                default=False,
                help="Does the test environment support changing the admin "
                     "password?"),
    cfg.BoolOpt('console_output',
                default=True,
                help="Does the test environment support obtaining instance "
                     "serial console output?"),
    cfg.BoolOpt('resize',
                default=False,
                help="Does the test environment support resizing?"),
    cfg.BoolOpt('pause',
                default=True,
                help="Does the test environment support pausing?"),
    cfg.BoolOpt('shelve',
                default=True,
                help="Does the test environment support shelving/unshelving?"),
    cfg.BoolOpt('suspend',
                default=True,
                help="Does the test environment support suspend/resume?"),
    cfg.BoolOpt('live_migration',
                default=True,
                help="Does the test environment support live migration "
                     "available?"),
    cfg.BoolOpt('metadata_service',
                default=True,
                help="Does the test environment support metadata service? "
                     "Ignored unless validation.run_validation=true."),
    cfg.BoolOpt('block_migration_for_live_migration',
                default=False,
                help="Does the test environment use block devices for live "
                     "migration"),
    cfg.BoolOpt('block_migrate_cinder_iscsi',
                default=False,
                help="Does the test environment block migration support "
                "cinder iSCSI volumes. Note, libvirt doesn't support this, "
                "see https://bugs.launchpad.net/nova/+bug/1398999"),
    cfg.BoolOpt('vnc_console',
                default=False,
                help='Enable VNC console. This configuration value should '
                     'be same as [nova.vnc]->vnc_enabled in nova.conf'),
    cfg.BoolOpt('spice_console',
                default=False,
                help='Enable Spice console. This configuration value should '
                     'be same as [nova.spice]->enabled in nova.conf'),
    cfg.BoolOpt('rdp_console',
                default=False,
                help='Enable RDP console. This configuration value should '
                     'be same as [nova.rdp]->enabled in nova.conf'),
    cfg.BoolOpt('rescue',
                default=True,
                help='Does the test environment support instance rescue '
                     'mode?'),
    cfg.BoolOpt('enable_instance_password',
                default=True,
                help='Enables returning of the instance password by the '
                     'relevant server API calls such as create, rebuild '
                     'or rescue.'),
    cfg.BoolOpt('interface_attach',
                default=True,
                help='Does the test environment support dynamic network '
                     'interface attachment?'),
    cfg.BoolOpt('snapshot',
                default=True,
                help='Does the test environment support creating snapshot '
                     'images of running instances?'),
    cfg.BoolOpt('nova_cert',
                default=True,
                help='Does the test environment have the nova cert running?'),
    cfg.BoolOpt('personality',
                default=True,
                help='Does the test environment support server personality'),
    cfg.BoolOpt('attach_encrypted_volume',
                default=True,
                help='Does the test environment support attaching an '
                     'encrypted volume to a running server instance? This may '
                     'depend on the combination of compute_driver in nova and '
                     'the volume_driver(s) in cinder.'),
    # TODO(mriedem): Remove allow_duplicate_networks once kilo-eol happens
    # since the option was removed from nova in Liberty and is the default
    # behavior starting in Liberty.
    cfg.BoolOpt('allow_duplicate_networks',
                default=False,
                help='Does the test environment support creating instances '
                     'with multiple ports on the same network? This is only '
                     'valid when using Neutron.'),
    cfg.BoolOpt('config_drive',
                default=True,
                help='Enable special configuration drive with metadata.'),
    cfg.ListOpt('scheduler_available_filters',
                default=['all'],
                help="A list of enabled filters that nova will accept as hints"
                     " to the scheduler when creating a server. A special "
                     "entry 'all' indicates all filters are enabled. Empty "
                     "list indicates all filters are disabled. The full "
                     "available list of filters is in nova.conf: "
                     "DEFAULT.scheduler_available_filters"),

]


image_group = cfg.OptGroup(name='image',
                           title="Image Service Options")

ImageGroup = [
    cfg.StrOpt('catalog_type',
               default='image',
               help='Catalog type of the Image service.'),
    cfg.StrOpt('region',
               default='',
               help="The image region name to use. If empty, the value "
                    "of identity.region is used instead. If no such region "
                    "is found in the service catalog, the first found one is "
                    "used."),
    cfg.StrOpt('endpoint_type',
               default='publicURL',
               choices=['public', 'admin', 'internal',
                        'publicURL', 'adminURL', 'internalURL'],
               help="The endpoint type to use for the image service."),
    cfg.StrOpt('http_image',
               default='http://download.cirros-cloud.net/0.3.1/'
               'cirros-0.3.1-x86_64-uec.tar.gz',
               help='http accessible image'),
    cfg.IntOpt('build_timeout',
               default=300,
               help="Timeout in seconds to wait for an image to "
                    "become available."),
    cfg.IntOpt('build_interval',
               default=1,
               help="Time in seconds between image operation status "
                    "checks."),
    cfg.ListOpt('container_formats',
                default=['ami', 'ari', 'aki', 'bare', 'ovf', 'ova'],
                help="A list of image's container formats "
                     "users can specify."),
    cfg.ListOpt('disk_formats',
                default=['ami', 'ari', 'aki', 'vhd', 'vmdk', 'raw', 'qcow2',
                         'vdi', 'iso'],
                help="A list of image's disk formats "
                     "users can specify.")
]

image_feature_group = cfg.OptGroup(name='image-feature-enabled',
                                   title='Enabled image service features')

ImageFeaturesGroup = [
    cfg.BoolOpt('api_v2',
                default=True,
                help="Is the v2 image API enabled"),
    cfg.BoolOpt('api_v1',
                default=True,
                help="Is the v1 image API enabled"),
    cfg.BoolOpt('deactivate_image',
                default=False,
                help="Is the deactivate-image feature enabled."
                     " The feature has been integrated since Kilo."),
]

network_group = cfg.OptGroup(name='network',
                             title='Network Service Options')

NetworkGroup = [
    cfg.StrOpt('catalog_type',
               default='network',
               help='Catalog type of the Neutron service.'),
    cfg.StrOpt('region',
               default='',
               help="The network region name to use. If empty, the value "
                    "of identity.region is used instead. If no such region "
                    "is found in the service catalog, the first found one is "
                    "used."),
    cfg.StrOpt('endpoint_type',
               default='publicURL',
               choices=['public', 'admin', 'internal',
                        'publicURL', 'adminURL', 'internalURL'],
               help="The endpoint type to use for the network service."),
    cfg.StrOpt('project_network_cidr',
               deprecated_name='tenant_network_cidr',
               default="10.100.0.0/16",
               help="The cidr block to allocate project ipv4 subnets from"),
    cfg.IntOpt('project_network_mask_bits',
               deprecated_name='tenant_network_mask_bits',
               default=28,
               help="The mask bits for project ipv4 subnets"),
    cfg.StrOpt('project_network_v6_cidr',
               deprecated_name='tenant_network_v6_cidr',
               default="2003::/48",
               help="The cidr block to allocate project ipv6 subnets from"),
    cfg.IntOpt('project_network_v6_mask_bits',
               deprecated_name='tenant_network_v6_mask_bits',
               default=64,
               help="The mask bits for project ipv6 subnets"),
    cfg.BoolOpt('project_networks_reachable',
                deprecated_name='tenant_networks_reachable',
                default=False,
                help="Whether project networks can be reached directly from "
                     "the test client. This must be set to True when the "
                     "'fixed' ssh_connect_method is selected."),
    cfg.StrOpt('public_network_id',
               default="",
               help="Id of the public network that provides external "
                    "connectivity"),
    cfg.StrOpt('floating_network_name',
               help="Default floating network name. Used to allocate floating "
                    "IPs when neutron is enabled."),
    cfg.StrOpt('public_router_id',
               default="",
               help="Id of the public router that provides external "
                    "connectivity. This should only be used when Neutron's "
                    "'allow_overlapping_ips' is set to 'False' in "
                    "neutron.conf. usually not needed past 'Grizzly' release"),
    cfg.IntOpt('build_timeout',
               default=300,
               help="Timeout in seconds to wait for network operation to "
                    "complete."),
    cfg.IntOpt('build_interval',
               default=1,
               help="Time in seconds between network operation status "
                    "checks."),
    cfg.ListOpt('dns_servers',
                default=["8.8.8.8", "8.8.4.4"],
                help="List of dns servers which should be used"
                     " for subnet creation"),
    cfg.StrOpt('port_vnic_type',
               choices=[None, 'normal', 'direct', 'macvtap'],
               help="vnic_type to use when Launching instances"
                    " with pre-configured ports."
                    " Supported ports are:"
                    " ['normal','direct','macvtap']"),
<<<<<<< HEAD
    cfg.StrOpt('leaf1',
               help='The name of leaf switch 1'),
    cfg.StrOpt('leaf2',
               help='The name of leaf switch 2'),
    cfg.StrOpt('controller',
               help='Name of the controller'),
    cfg.StrOpt('controller_ip',
               help='IP of the controller'),
    cfg.StrOpt('controller_user',
               default='localadmin',
               help='User login name for the controller'),
    cfg.StrOpt('controller_pw',
               default='ubuntu',
               help='User login password for the controller'),
    cfg.StrOpt('controller_rc_file',
               default='~/devstack/openrc',
               help='File to source for Openstack env variables'),
    cfg.StrOpt('compute1',
               help='Name of compute server 1'),
    cfg.StrOpt('compute2',
               help='Name of compute server 2'),
    cfg.StrOpt('bridge_type',
               choices=['ovs', 'linux'],
               help='Identifies the type of bridge used'),
    cfg.StrOpt('region1_id',
               default=None,
               help='Region 1 ID used in building ASR config elements'),
    cfg.StrOpt('region2_id',
               default=None,
               help='Region 2 ID used in building ASR config elements'),
    cfg.IntOpt('network_interface_mtu',
               default=1500,
               help="MTU for network interface.")
=======
    cfg.ListOpt('default_network',
                default=["1.0.0.0/16", "2.0.0.0/16"],
                help="List of ip pools"
                     " for subnetpools creation"),
>>>>>>> a16bf19e
]

network_feature_group = cfg.OptGroup(name='network-feature-enabled',
                                     title='Enabled network service features')

NetworkFeaturesGroup = [
    cfg.BoolOpt('ipv6',
                default=True,
                help="Allow the execution of IPv6 tests"),
    cfg.ListOpt('api_extensions',
                default=['all'],
                help="A list of enabled network extensions with a special "
                     "entry all which indicates every extension is enabled. "
                     "Empty list indicates all extensions are disabled. "
                     "To get the list of extensions run: 'neutron ext-list'"),
    cfg.BoolOpt('ipv6_subnet_attributes',
                default=False,
                help="Allow the execution of IPv6 subnet tests that use "
                     "the extended IPv6 attributes ipv6_ra_mode "
                     "and ipv6_address_mode"
                ),
    cfg.BoolOpt('port_admin_state_change',
                default=True,
                help="Does the test environment support changing"
                     " port admin state"),
    cfg.BoolOpt('advertise_mtu',
                default=False,
                help="Allow the execution of MTU tests that use the extended "
                     "Advertise MTU feature API."),
    cfg.BoolOpt('vlan_transparent',
                default=False,
                help="Allow the execution of VLAN Transparency tests that use "
                     "the extended VLAN Transparent API."),
]

validation_group = cfg.OptGroup(name='validation',
                                title='SSH Validation options')

ValidationGroup = [
    cfg.BoolOpt('run_validation',
                default=False,
                help='Enable ssh on created servers and creation of additional'
                     ' validation resources to enable remote access'),
    cfg.BoolOpt('security_group',
                default=True,
                help='Enable/disable security groups.'),
    cfg.BoolOpt('security_group_rules',
                default=True,
                help='Enable/disable security group rules.'),
    cfg.StrOpt('connect_method',
               default='floating',
               choices=['fixed', 'floating'],
               help='Default IP type used for validation: '
                    '-fixed: uses the first IP belonging to the fixed network '
                    '-floating: creates and uses a floating IP',
               deprecated_opts=[cfg.DeprecatedOpt('use_floatingip_for_ssh',
                                                  group='compute')]),
    cfg.StrOpt('auth_method',
               default='keypair',
               choices=['keypair'],
               help='Default authentication method to the instance. '
                    'Only ssh via keypair is supported for now. '
                    'Additional methods will be handled in a separate spec.',
               deprecated_opts=[cfg.DeprecatedOpt('ssh_auth_method',
                                                  group='compute')]),
    cfg.IntOpt('ip_version_for_ssh',
               default=4,
               help='Default IP version for ssh connections.'),
    cfg.IntOpt('ping_timeout',
               default=120,
               help='Timeout in seconds to wait for ping to succeed.',
               deprecated_opts=[cfg.DeprecatedOpt('ping_timeout',
                                                  group='compute')]),
    cfg.IntOpt('connect_timeout',
               default=60,
               help='Timeout in seconds to wait for the TCP connection to be '
                    'successful.'),
    cfg.IntOpt('ssh_timeout',
               default=300,
               help='Timeout in seconds to wait for the ssh banner.'),
    cfg.StrOpt('image_ssh_user',
               default="root",
               help="User name used to authenticate to an instance.",
               deprecated_opts=[cfg.DeprecatedOpt('image_ssh_user',
                                                  group='compute'),
                                cfg.DeprecatedOpt('ssh_user',
                                                  group='compute'),
                                cfg.DeprecatedOpt('ssh_user',
                                                  group='scenario')]),
    cfg.StrOpt('image_ssh_password',
               default="password",
               help="Password used to authenticate to an instance.",
               deprecated_opts=[cfg.DeprecatedOpt('image_ssh_password',
                                                  group='compute')]),
    cfg.StrOpt('ssh_shell_prologue',
               default="set -eu -o pipefail; PATH=$$PATH:/sbin;",
               help="Shell fragments to use before executing a command "
                    "when sshing to a guest.",
               deprecated_opts=[cfg.DeprecatedOpt('ssh_shell_prologue',
                                                  group='compute')]),
    cfg.IntOpt('ping_size',
               default=56,
               help="The packet size for ping packets originating "
                    "from remote linux hosts",
               deprecated_opts=[cfg.DeprecatedOpt('ping_size',
                                                  group='compute')]),
    cfg.IntOpt('ping_count',
               default=1,
               help="The number of ping packets originating from remote "
                    "linux hosts",
               deprecated_opts=[cfg.DeprecatedOpt('ping_count',
                                                  group='compute')]),
    cfg.StrOpt('floating_ip_range',
               default='10.0.0.0/29',
               help='Unallocated floating IP range, which will be used to '
                    'test the floating IP bulk feature for CRUD operation. '
                    'This block must not overlap an existing floating IP '
                    'pool.',
               deprecated_opts=[cfg.DeprecatedOpt('floating_ip_range',
                                                  group='compute')]),
    cfg.StrOpt('network_for_ssh',
               default='public',
               help="Network used for SSH connections. Ignored if "
                    "use_floatingip_for_ssh=true or run_validation=false.",
               deprecated_opts=[cfg.DeprecatedOpt('network_for_ssh',
                                                  group='compute')]),
]

volume_group = cfg.OptGroup(name='volume',
                            title='Block Storage Options')

VolumeGroup = [
    cfg.IntOpt('build_interval',
               default=1,
               help='Time in seconds between volume availability checks.'),
    cfg.IntOpt('build_timeout',
               default=300,
               help='Timeout in seconds to wait for a volume to become '
                    'available.'),
    cfg.StrOpt('catalog_type',
               default='volume',
               help="Catalog type of the Volume Service"),
    cfg.StrOpt('region',
               default='',
               help="The volume region name to use. If empty, the value "
                    "of identity.region is used instead. If no such region "
                    "is found in the service catalog, the first found one is "
                    "used."),
    cfg.StrOpt('endpoint_type',
               default='publicURL',
               choices=['public', 'admin', 'internal',
                        'publicURL', 'adminURL', 'internalURL'],
               help="The endpoint type to use for the volume service."),
    cfg.StrOpt('backend1_name',
               default='',
               help='Name of the backend1 (must be declared in cinder.conf)',
               deprecated_for_removal=True),
    cfg.StrOpt('backend2_name',
               default='',
               help='Name of the backend2 (must be declared in cinder.conf)',
               deprecated_for_removal=True),
    cfg.ListOpt('backend_names',
                default=['BACKEND_1', 'BACKEND_2'],
                help='A list of backend names separated by comma. '
                     'The backend name must be declared in cinder.conf',
                deprecated_opts=[cfg.DeprecatedOpt('BACKEND_1',
                                                   group='volume'),
                                 cfg.DeprecatedOpt('BACKEND_2',
                                                   group='volume')]),
    cfg.StrOpt('storage_protocol',
               default='iSCSI',
               help='Backend protocol to target when creating volume types'),
    cfg.StrOpt('vendor_name',
               default='Open Source',
               help='Backend vendor to target when creating volume types'),
    cfg.StrOpt('disk_format',
               default='raw',
               help='Disk format to use when copying a volume to image'),
    cfg.IntOpt('volume_size',
               default=1,
               help='Default size in GB for volumes created by volumes tests'),
]

volume_feature_group = cfg.OptGroup(name='volume-feature-enabled',
                                    title='Enabled Cinder Features')

VolumeFeaturesGroup = [
    cfg.BoolOpt('multi_backend',
                default=False,
                help="Runs Cinder multi-backend test (requires 2 backends)"),
    cfg.BoolOpt('backup',
                default=True,
                help='Runs Cinder volumes backup test'),
    cfg.BoolOpt('snapshot',
                default=True,
                help='Runs Cinder volume snapshot test'),
    cfg.BoolOpt('clone',
                default=True,
                help='Runs Cinder volume clone test'),
    cfg.ListOpt('api_extensions',
                default=['all'],
                help='A list of enabled volume extensions with a special '
                     'entry all which indicates every extension is enabled. '
                     'Empty list indicates all extensions are disabled'),
    cfg.BoolOpt('api_v1',
                default=True,
                help="Is the v1 volume API enabled"),
    cfg.BoolOpt('api_v2',
                default=True,
                help="Is the v2 volume API enabled"),
    cfg.BoolOpt('bootable',
                default=True,
                help='Update bootable status of a volume '
                     'Not implemented on icehouse ',
                deprecated_for_removal=True),
    # TODO(ynesenenko): Remove volume_services once liberty-eol happens.
    cfg.BoolOpt('volume_services',
                default=False,
                help='Extract correct host info from host@backend')
]


object_storage_group = cfg.OptGroup(name='object-storage',
                                    title='Object Storage Service Options')

ObjectStoreGroup = [
    cfg.StrOpt('catalog_type',
               default='object-store',
               help="Catalog type of the Object-Storage service."),
    cfg.StrOpt('region',
               default='',
               help="The object-storage region name to use. If empty, the "
                    "value of identity.region is used instead. If no such "
                    "region is found in the service catalog, the first found "
                    "one is used."),
    cfg.StrOpt('endpoint_type',
               default='publicURL',
               choices=['public', 'admin', 'internal',
                        'publicURL', 'adminURL', 'internalURL'],
               help="The endpoint type to use for the object-store service."),
    cfg.IntOpt('container_sync_timeout',
               default=600,
               help="Number of seconds to time on waiting for a container "
                    "to container synchronization complete."),
    cfg.IntOpt('container_sync_interval',
               default=5,
               help="Number of seconds to wait while looping to check the "
                    "status of a container to container synchronization"),
    cfg.StrOpt('operator_role',
               default='Member',
               help="Role to add to users created for swift tests to "
                    "enable creating containers"),
    cfg.StrOpt('reseller_admin_role',
               default='ResellerAdmin',
               help="User role that has reseller admin"),
    cfg.StrOpt('realm_name',
               default='realm1',
               help="Name of sync realm. A sync realm is a set of clusters "
                    "that have agreed to allow container syncing with each "
                    "other. Set the same realm name as Swift's "
                    "container-sync-realms.conf"),
    cfg.StrOpt('cluster_name',
               default='name1',
               help="One name of cluster which is set in the realm whose name "
                    "is set in 'realm_name' item in this file. Set the "
                    "same cluster name as Swift's container-sync-realms.conf"),
]

object_storage_feature_group = cfg.OptGroup(
    name='object-storage-feature-enabled',
    title='Enabled object-storage features')

ObjectStoreFeaturesGroup = [
    cfg.ListOpt('discoverable_apis',
                default=['all'],
                help="A list of the enabled optional discoverable apis. "
                     "A single entry, all, indicates that all of these "
                     "features are expected to be enabled"),
    cfg.BoolOpt('container_sync',
                default=True,
                help="Execute (old style) container-sync tests"),
    cfg.BoolOpt('object_versioning',
                default=True,
                help="Execute object-versioning tests"),
    cfg.BoolOpt('discoverability',
                default=True,
                help="Execute discoverability tests"),
]

database_group = cfg.OptGroup(name='database',
                              title='Database Service Options')

DatabaseGroup = [
    cfg.StrOpt('catalog_type',
               default='database',
               help="Catalog type of the Database service."),
    cfg.StrOpt('db_flavor_ref',
               default="1",
               help="Valid primary flavor to use in database tests."),
    cfg.StrOpt('db_current_version',
               default="v1.0",
               help="Current database version to use in database tests."),
]

orchestration_group = cfg.OptGroup(name='orchestration',
                                   title='Orchestration Service Options')

OrchestrationGroup = [
    cfg.StrOpt('catalog_type',
               default='orchestration',
               help="Catalog type of the Orchestration service."),
    cfg.StrOpt('region',
               default='',
               help="The orchestration region name to use. If empty, the "
                    "value of identity.region is used instead. If no such "
                    "region is found in the service catalog, the first found "
                    "one is used."),
    cfg.StrOpt('endpoint_type',
               default='publicURL',
               choices=['public', 'admin', 'internal',
                        'publicURL', 'adminURL', 'internalURL'],
               help="The endpoint type to use for the orchestration service."),
    cfg.StrOpt('stack_owner_role', default='heat_stack_owner',
               help='Role required for users to be able to manage stacks'),
    cfg.IntOpt('build_interval',
               default=1,
               help="Time in seconds between build status checks."),
    cfg.IntOpt('build_timeout',
               default=1200,
               help="Timeout in seconds to wait for a stack to build."),
    cfg.StrOpt('instance_type',
               default='m1.micro',
               help="Instance type for tests. Needs to be big enough for a "
                    "full OS plus the test workload"),
    cfg.StrOpt('keypair_name',
               help="Name of existing keypair to launch servers with."),
    cfg.IntOpt('max_template_size',
               default=524288,
               help="Value must match heat configuration of the same name."),
    cfg.IntOpt('max_resources_per_stack',
               default=1000,
               help="Value must match heat configuration of the same name."),
]


telemetry_group = cfg.OptGroup(name='telemetry',
                               title='Telemetry Service Options')

TelemetryGroup = [
    cfg.StrOpt('catalog_type',
               default='metering',
               help="Catalog type of the Telemetry service."),
    cfg.StrOpt('endpoint_type',
               default='publicURL',
               choices=['public', 'admin', 'internal',
                        'publicURL', 'adminURL', 'internalURL'],
               help="The endpoint type to use for the telemetry service."),
    cfg.BoolOpt('too_slow_to_test',
                default=True,
                deprecated_for_removal=True,
                help="This variable is used as flag to enable "
                     "notification tests")
]

alarming_group = cfg.OptGroup(name='alarming',
                              title='Alarming Service Options')

AlarmingGroup = [
    cfg.StrOpt('catalog_type',
               default='alarming',
               help="Catalog type of the Alarming service."),
    cfg.StrOpt('endpoint_type',
               default='publicURL',
               choices=['public', 'admin', 'internal',
                        'publicURL', 'adminURL', 'internalURL'],
               help="The endpoint type to use for the alarming service."),
]


telemetry_feature_group = cfg.OptGroup(name='telemetry-feature-enabled',
                                       title='Enabled Ceilometer Features')

TelemetryFeaturesGroup = [
    cfg.BoolOpt('events',
                default=False,
                help="Runs Ceilometer event-related tests"),
]


dashboard_group = cfg.OptGroup(name="dashboard",
                               title="Dashboard options")

DashboardGroup = [
    cfg.StrOpt('dashboard_url',
               default='http://localhost/',
               help="Where the dashboard can be found"),
    cfg.StrOpt('login_url',
               default='http://localhost/auth/login/',
               help="Login page for the dashboard",
               deprecated_for_removal=True),
]


data_processing_group = cfg.OptGroup(name="data-processing",
                                     title="Data Processing options")

DataProcessingGroup = [
    cfg.StrOpt('catalog_type',
               default='data-processing',
               deprecated_group="data_processing",
               help="Catalog type of the data processing service."),
    cfg.StrOpt('endpoint_type',
               default='publicURL',
               choices=['public', 'admin', 'internal',
                        'publicURL', 'adminURL', 'internalURL'],
               deprecated_group="data_processing",
               help="The endpoint type to use for the data processing "
                    "service."),
]


data_processing_feature_group = cfg.OptGroup(
    name="data-processing-feature-enabled",
    title="Enabled Data Processing features")

DataProcessingFeaturesGroup = [
    cfg.ListOpt('plugins',
                default=["vanilla", "cdh"],
                deprecated_group="data_processing-feature-enabled",
                help="List of enabled data processing plugins")
]

stress_group = cfg.OptGroup(name='stress', title='Stress Test Options')

StressGroup = [
    cfg.StrOpt('nova_logdir',
               help='Directory containing log files on the compute nodes'),
    cfg.IntOpt('max_instances',
               default=16,
               help='Maximum number of instances to create during test.'),
    cfg.StrOpt('controller',
               help='Controller host.'),
    # new stress options
    cfg.StrOpt('target_controller',
               help='Controller host.'),
    cfg.StrOpt('target_ssh_user',
               help='ssh user.'),
    cfg.StrOpt('target_private_key_path',
               help='Path to private key.'),
    cfg.StrOpt('target_logfiles',
               help='regexp for list of log files.'),
    cfg.IntOpt('log_check_interval',
               default=60,
               help='time (in seconds) between log file error checks.'),
    cfg.IntOpt('default_thread_number_per_action',
               default=4,
               help='The number of threads created while stress test.'),
    cfg.BoolOpt('leave_dirty_stack',
                default=False,
                help='Prevent the cleaning (tearDownClass()) between'
                     ' each stress test run if an exception occurs'
                     ' during this run.'),
    cfg.BoolOpt('full_clean_stack',
                default=False,
                help='Allows a full cleaning process after a stress test.'
                     ' Caution : this cleanup will remove every objects of'
                     ' every project.')
]


scenario_group = cfg.OptGroup(name='scenario', title='Scenario Test Options')

ScenarioGroup = [
    cfg.StrOpt('img_dir',
               default='/opt/stack/new/devstack/files/images/'
               'cirros-0.3.1-x86_64-uec',
               help='Directory containing image files',
               deprecated_for_removal=True),
    cfg.StrOpt('img_file', deprecated_name='qcow2_img_file',
               default='cirros-0.3.1-x86_64-disk.img',
               help='Image file name'),
    cfg.StrOpt('img_disk_format',
               default='qcow2',
               help='Image disk format'),
    cfg.StrOpt('img_container_format',
               default='bare',
               help='Image container format'),
    cfg.DictOpt('img_properties', help='Glance image properties. '
                'Use for custom images which require them'),
    cfg.StrOpt('ami_img_file',
               default='cirros-0.3.1-x86_64-blank.img',
               help='AMI image file name',
               deprecated_for_removal=True),
    cfg.StrOpt('ari_img_file',
               default='cirros-0.3.1-x86_64-initrd',
               help='ARI image file name',
               deprecated_for_removal=True),
    cfg.StrOpt('aki_img_file',
               default='cirros-0.3.1-x86_64-vmlinuz',
               help='AKI image file name',
               deprecated_for_removal=True),
    # TODO(yfried): add support for dhcpcd
    cfg.StrOpt('dhcp_client',
               default='udhcpc',
               choices=["udhcpc", "dhclient", ""],
               help='DHCP client used by images to renew DCHP lease. '
                    'If left empty, update operation will be skipped. '
                    'Supported clients: "udhcpc", "dhclient"'),
    cfg.ListOpt('test_packet_sizes',
                default=['56', '1456'],
                help='A list of ICMP packet sizes used during testing'),
    cfg.IntOpt('test_packet_count',
               default=1,
               help='The number of packets to send for each packet size'),
    cfg.IntOpt('max_instances_per_tenant',
               default=9,
               help='The maximum number of instances for one tenant'),
    cfg.IntOpt('number_vm_flap_interations',
               default=2,
               help='The number of times VMs are deleted/added during test'),
    cfg.BoolOpt('network_node_segments_deleted',
                default=True,
                help='Indicates if VLAN/VxLANs associated with the network '
                     'node are deleted when VMs are deleted'),
    cfg.BoolOpt('advanced_vm_capabilities',
                default=False,
                help='Indicates if the VM has advanced testing features.'),
    cfg.StrOpt('test_bed_id',
               help='A file containing details for a test bed'),
    cfg.BoolOpt('use_host_aggregates',
                default=False,
                help='Indicates if the test will use host aggregates when '
                     'creating servers.'),
]


service_available_group = cfg.OptGroup(name="service_available",
                                       title="Available OpenStack Services")

ServiceAvailableGroup = [
    cfg.BoolOpt('cinder',
                default=True,
                help="Whether or not cinder is expected to be available"),
    cfg.BoolOpt('neutron',
                default=False,
                help="Whether or not neutron is expected to be available"),
    cfg.BoolOpt('glance',
                default=True,
                help="Whether or not glance is expected to be available"),
    cfg.BoolOpt('swift',
                default=True,
                help="Whether or not swift is expected to be available"),
    cfg.BoolOpt('nova',
                default=True,
                help="Whether or not nova is expected to be available"),
    cfg.BoolOpt('heat',
                default=False,
                help="Whether or not Heat is expected to be available"),
    cfg.BoolOpt('ceilometer',
                default=True,
                help="Whether or not Ceilometer is expected to be available"),
    cfg.BoolOpt('aodh',
                default=False,
                help="Whether or not Aodh is expected to be available"),
    cfg.BoolOpt('horizon',
                default=True,
                help="Whether or not Horizon is expected to be available"),
    cfg.BoolOpt('sahara',
                default=False,
                help="Whether or not Sahara is expected to be available"),
    cfg.BoolOpt('ironic',
                default=False,
                help="Whether or not Ironic is expected to be available"),
    cfg.BoolOpt('trove',
                default=False,
                help="Whether or not Trove is expected to be available"),
]

debug_group = cfg.OptGroup(name="debug",
                           title="Debug System")

DebugGroup = [
    cfg.StrOpt('trace_requests',
               default='',
               help="""A regex to determine which requests should be traced.

This is a regex to match the caller for rest client requests to be able to
selectively trace calls out of specific classes and methods. It largely
exists for test development, and is not expected to be used in a real deploy
of tempest. This will be matched against the discovered ClassName:method
in the test environment.

Expected values for this field are:

 * ClassName:test_method_name - traces one test_method
 * ClassName:setUp(Class) - traces specific setup functions
 * ClassName:tearDown(Class) - traces specific teardown functions
 * ClassName:_run_cleanups - traces the cleanup functions

If nothing is specified, this feature is not enabled. To trace everything
specify .* as the regex.
""")
]

input_scenario_group = cfg.OptGroup(name="input-scenario",
                                    title="Filters and values for"
                                          " input scenarios")

InputScenarioGroup = [
    cfg.StrOpt('image_regex',
               default='^cirros-0.3.1-x86_64-uec$',
               help="Matching images become parameters for scenario tests"),
    cfg.StrOpt('flavor_regex',
               default='^m1.nano$',
               help="Matching flavors become parameters for scenario tests"),
    cfg.StrOpt('non_ssh_image_regex',
               default='^.*[Ww]in.*$',
               help="SSH verification in tests is skipped"
                    "for matching images"),
    cfg.StrOpt('ssh_user_regex',
               default="[[\"^.*[Cc]irros.*$\", \"cirros\"]]",
               help="List of user mapped to regex "
                    "to matching image names."),
]


baremetal_group = cfg.OptGroup(name='baremetal',
                               title='Baremetal provisioning service options',
                               help='When enabling baremetal tests, Nova '
                                    'must be configured to use the Ironic '
                                    'driver. The following parameters for the '
                                    '[compute] section must be disabled: '
                                    'console_output, interface_attach, '
                                    'live_migration, pause, rescue, resize '
                                    'shelve, snapshot, and suspend')


# NOTE(deva): Ironic tests have been ported to tempest-lib. New config options
#             should be added to ironic/ironic_tempest_plugin/config.py.
#             However, these options need to remain here for testing stable
#             branches until Liberty release reaches EOL.
BaremetalGroup = [
    cfg.StrOpt('catalog_type',
               default='baremetal',
               help="Catalog type of the baremetal provisioning service"),
    cfg.BoolOpt('driver_enabled',
                default=False,
                help="Whether the Ironic nova-compute driver is enabled"),
    cfg.StrOpt('driver',
               default='fake',
               help="Driver name which Ironic uses"),
    cfg.StrOpt('endpoint_type',
               default='publicURL',
               choices=['public', 'admin', 'internal',
                        'publicURL', 'adminURL', 'internalURL'],
               help="The endpoint type to use for the baremetal provisioning "
                    "service"),
    cfg.IntOpt('active_timeout',
               default=300,
               help="Timeout for Ironic node to completely provision"),
    cfg.IntOpt('association_timeout',
               default=30,
               help="Timeout for association of Nova instance and Ironic "
                    "node"),
    cfg.IntOpt('power_timeout',
               default=60,
               help="Timeout for Ironic power transitions."),
    cfg.IntOpt('unprovision_timeout',
               default=300,
               help="Timeout for unprovisioning an Ironic node. "
                    "Takes longer since Kilo as Ironic performs an extra "
                    "step in Node cleaning."),
    cfg.StrOpt('node_ssh_user',
               default="root",
               help="User name used to authenticate to bare metal node."),
    cfg.StrOpt('node_ssh_password',
               default="cisco123",
               help="Password used to authenticate to bare metal node."),
    cfg.StrOpt('node_ssh_console_ip',
               default="10.30.118.6",
               help="IP of the compute bare metal node .")
]

negative_group = cfg.OptGroup(name='negative', title="Negative Test Options")

NegativeGroup = [
    cfg.StrOpt('test_generator',
               default='tempest.common.' +
               'generator.negative_generator.NegativeTestGenerator',
               help="Test generator class for all negative tests"),
]

cisco_group = cfg.OptGroup(name='cisco', title="Cisco specific Options")

CiscoGroup = [
    cfg.StrOpt('user_name',
               default="admin",
               help="User name for Cisco gear"),
    cfg.StrOpt('user_pw',
               default="cisco123",
               help="Password for Cisco gear"),
    cfg.StrOpt('asr1',
               help="The name of the first ASR in the testbed"),
    cfg.StrOpt('asr1_ip',
               help="The IP Address of the first ASR in the testbed"),
    cfg.StrOpt('asr1_ts_ip',
               help="IP address of the Terminal Server for the first ASR"),
    cfg.StrOpt('asr1_ts_port',
               help="The Terminal Server port number for the first ASR"),
    cfg.StrOpt('asr1_ts_pw',
               help="The Terminal Server password for the first ASR"),
    cfg.StrOpt('asr2',
               help="The name of the second ASR in the testbed"),
    cfg.StrOpt('asr2_ip',
               help="The IP Address of the second ASR in the testbed"),
    cfg.StrOpt('asr2_ts_ip',
               help="IP address of the Terminal Server for the second ASR"),
    cfg.StrOpt('asr2_ts_port',
               help="The Terminal Server port number for the second ASR"),
    cfg.StrOpt('asr2_ts_pw',
               help="The Terminal Server password for the second ASR"),
    cfg.StrOpt('asr1_internal_intf',
               default='TenGigabitEthernet0/1/0',
               help="The internal interface for the first ASR"),
    cfg.StrOpt('asr1_external_intf',
               default='TenGigabitEthernet0/1/0',
               help="The external interface for the first ASR"),
    cfg.StrOpt('asr2_internal_intf',
               default='TenGigabitEthernet0/1/0',
               help="The internal interface for the second ASR"),
    cfg.StrOpt('asr2_external_intf',
               default='TenGigabitEthernet0/1/0',
               help="The external interface for the second ASR"),
    cfg.StrOpt('leaf1',
               help="The name of the leaf1 switch in the testbed"),
    cfg.StrOpt('leaf1_ip',
               help="The IP Address of the leaf1 switch in the testbed"),
    cfg.StrOpt('leaf2',
               help="The name of the leaf2 switch in the testbed"),
    cfg.StrOpt('leaf2_ip',
               help="The IP Address of the leaf2 switch in the testbed"),
]


DefaultGroup = [
    cfg.StrOpt('resources_prefix',
               default='tempest',
               help="Prefix to be added when generating the name for "
                    "test resources. It can be used to discover all "
                    "resources associated with a specific test run when "
                    "running tempest on a real-life cloud"),
]

ucsm_group = cfg.OptGroup(name='ucsm',
                          title="Options for UCSM tests")

UcsmGroup = [
    cfg.StrOpt('ucsm_ip',
               help="UCSM ip"),
    cfg.StrOpt('ucsm_username',
               help="UCSM username"),
    cfg.StrOpt('ucsm_password',
               help="UCSM password"),
    cfg.DictOpt('controller_host_dict',
                help="Controller host VS Service profile dictionary. Ex.: controller:org-root/ls-tmpl, ..."),
    cfg.DictOpt('compute_host_dict',
                help="Compute host VS Service profile "),
    cfg.ListOpt('eth_names',
                default=['eth0', 'eth1'],
                help="Hosts eth names"),
    cfg.IntOpt('virtual_functions_amount',
               help="Amount of virtual functions"),
    cfg.ListOpt('ucsm_list',
                help="List of ucsm IPs. Used in testing multi-ucsm installation"),
    cfg.ListOpt('physnets',
                help="List of physnets. Used in testing vNIC templates"),
    cfg.BoolOpt('test_connectivity', default=True, help='Run connectivity tests'),
    cfg.StrOpt('provider_network_id', help="Provider network")
]

_opts = [
    (auth_group, AuthGroup),
    (compute_group, ComputeGroup),
    (compute_features_group, ComputeFeaturesGroup),
    (identity_group, IdentityGroup),
    (identity_feature_group, IdentityFeatureGroup),
    (image_group, ImageGroup),
    (image_feature_group, ImageFeaturesGroup),
    (network_group, NetworkGroup),
    (network_feature_group, NetworkFeaturesGroup),
    (validation_group, ValidationGroup),
    (volume_group, VolumeGroup),
    (volume_feature_group, VolumeFeaturesGroup),
    (object_storage_group, ObjectStoreGroup),
    (object_storage_feature_group, ObjectStoreFeaturesGroup),
    (database_group, DatabaseGroup),
    (orchestration_group, OrchestrationGroup),
    (telemetry_group, TelemetryGroup),
    (telemetry_feature_group, TelemetryFeaturesGroup),
    (alarming_group, AlarmingGroup),
    (dashboard_group, DashboardGroup),
    (data_processing_group, DataProcessingGroup),
    (data_processing_feature_group, DataProcessingFeaturesGroup),
    (stress_group, StressGroup),
    (scenario_group, ScenarioGroup),
    (service_available_group, ServiceAvailableGroup),
    (debug_group, DebugGroup),
    (baremetal_group, BaremetalGroup),
    (input_scenario_group, InputScenarioGroup),
    (negative_group, NegativeGroup),
    (cisco_group, CiscoGroup),
    (ucsm_group, UcsmGroup),
    (None, DefaultGroup)
]


def register_opts():
    ext_plugins = plugins.TempestTestPluginManager()
    # Register in-tree tempest config options
    for g, o in _opts:
        register_opt_group(_CONF, g, o)
    # Call external plugin config option registration
    ext_plugins.register_plugin_opts(_CONF)


def list_opts():
    """Return a list of oslo.config options available.

    The purpose of this is to allow tools like the Oslo sample config file
    generator to discover the options exposed to users.
    """
    ext_plugins = plugins.TempestTestPluginManager()
    # Make a shallow copy of the options list that can be
    # extended by plugins. Send back the group object
    # to allow group help text to be generated.
    opt_list = [(g, o) for g, o in _opts]
    opt_list.extend(ext_plugins.get_plugin_options_list())
    return opt_list


# this should never be called outside of this class
class TempestConfigPrivate(object):
    """Provides OpenStack configuration information."""

    DEFAULT_CONFIG_DIR = os.path.join(os.getcwd(), "etc")

    DEFAULT_CONFIG_FILE = "tempest.conf"

    def __getattr__(self, attr):
        # Handles config options from the default group
        return getattr(_CONF, attr)

    def _set_attrs(self):
        self.auth = _CONF.auth
        self.compute = _CONF.compute
        self.compute_feature_enabled = _CONF['compute-feature-enabled']
        self.identity = _CONF.identity
        self.identity_feature_enabled = _CONF['identity-feature-enabled']
        self.image = _CONF.image
        self.image_feature_enabled = _CONF['image-feature-enabled']
        self.network = _CONF.network
        self.network_feature_enabled = _CONF['network-feature-enabled']
        self.validation = _CONF.validation
        self.volume = _CONF.volume
        self.volume_feature_enabled = _CONF['volume-feature-enabled']
        self.object_storage = _CONF['object-storage']
        self.object_storage_feature_enabled = _CONF[
            'object-storage-feature-enabled']
        self.database = _CONF.database
        self.orchestration = _CONF.orchestration
        self.telemetry = _CONF.telemetry
        self.telemetry_feature_enabled = _CONF['telemetry-feature-enabled']
        self.dashboard = _CONF.dashboard
        self.data_processing = _CONF['data-processing']
        self.data_processing_feature_enabled = _CONF[
            'data-processing-feature-enabled']
        self.stress = _CONF.stress
        self.scenario = _CONF.scenario
        self.service_available = _CONF.service_available
        self.debug = _CONF.debug
        self.baremetal = _CONF.baremetal
        self.input_scenario = _CONF['input-scenario']
        self.negative = _CONF.negative
        _CONF.set_default('domain_name',
                          self.auth.default_credentials_domain_name,
                          group='identity')
        _CONF.set_default('alt_domain_name',
                          self.auth.default_credentials_domain_name,
                          group='identity')
        logging.tempest_set_log_file('tempest.log')

    def __init__(self, parse_conf=True, config_path=None):
        """Initialize a configuration from a conf directory and conf file."""
        super(TempestConfigPrivate, self).__init__()
        config_files = []
        failsafe_path = "/etc/tempest/" + self.DEFAULT_CONFIG_FILE

        if config_path:
            path = config_path
        else:
            # Environment variables override defaults...
            conf_dir = os.environ.get('TEMPEST_CONFIG_DIR',
                                      self.DEFAULT_CONFIG_DIR)
            conf_file = os.environ.get('TEMPEST_CONFIG',
                                       self.DEFAULT_CONFIG_FILE)

            path = os.path.join(conf_dir, conf_file)

        if not os.path.isfile(path):
            path = failsafe_path

        # only parse the config file if we expect one to exist. This is needed
        # to remove an issue with the config file up to date checker.
        if parse_conf:
            config_files.append(path)
        logging.register_options(_CONF)
        if os.path.isfile(path):
            _CONF([], project='tempest', default_config_files=config_files)
        else:
            _CONF([], project='tempest')

        logging_cfg_path = "%s/logging.conf" % os.path.dirname(path)
        if ((not hasattr(_CONF, 'log_config_append') or
            _CONF.log_config_append is None) and
            os.path.isfile(logging_cfg_path)):
            # if logging conf is in place we need to set log_config_append
            _CONF.log_config_append = logging_cfg_path

        logging.setup(_CONF, 'tempest')
        LOG = logging.getLogger('tempest')
        LOG.info("Using tempest config file %s" % path)
        register_opts()
        self._set_attrs()
        if parse_conf:
            _CONF.log_opt_values(LOG, std_logging.DEBUG)


class TempestConfigProxy(object):
    _config = None
    _path = None

    _extra_log_defaults = [
        ('paramiko.transport', std_logging.INFO),
        ('requests.packages.urllib3.connectionpool', std_logging.WARN),
    ]

    def _fix_log_levels(self):
        """Tweak the oslo log defaults."""
        for name, level in self._extra_log_defaults:
            std_logging.getLogger(name).setLevel(level)

    def __getattr__(self, attr):
        if not self._config:
            self._fix_log_levels()
            lock_dir = os.path.join(tempfile.gettempdir(), 'tempest-lock')
            lockutils.set_defaults(lock_dir)
            self._config = TempestConfigPrivate(config_path=self._path)

        return getattr(self._config, attr)

    def set_config_path(self, path):
        self._path = path


CONF = TempestConfigProxy()<|MERGE_RESOLUTION|>--- conflicted
+++ resolved
@@ -551,7 +551,6 @@
                     " with pre-configured ports."
                     " Supported ports are:"
                     " ['normal','direct','macvtap']"),
-<<<<<<< HEAD
     cfg.StrOpt('leaf1',
                help='The name of leaf switch 1'),
     cfg.StrOpt('leaf2',
@@ -585,12 +584,10 @@
     cfg.IntOpt('network_interface_mtu',
                default=1500,
                help="MTU for network interface.")
-=======
     cfg.ListOpt('default_network',
                 default=["1.0.0.0/16", "2.0.0.0/16"],
                 help="List of ip pools"
                      " for subnetpools creation"),
->>>>>>> a16bf19e
 ]
 
 network_feature_group = cfg.OptGroup(name='network-feature-enabled',
