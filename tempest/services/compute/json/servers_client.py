# Copyright 2012 OpenStack Foundation
# Copyright 2013 Hewlett-Packard Development Company, L.P.
# All Rights Reserved.
#
#    Licensed under the Apache License, Version 2.0 (the "License"); you may
#    not use this file except in compliance with the License. You may obtain
#    a copy of the License at
#
#         http://www.apache.org/licenses/LICENSE-2.0
#
#    Unless required by applicable law or agreed to in writing, software
#    distributed under the License is distributed on an "AS IS" BASIS, WITHOUT
#    WARRANTIES OR CONDITIONS OF ANY KIND, either express or implied. See the
#    License for the specific language governing permissions and limitations
#    under the License.

import json
import time

from six.moves.urllib import parse as urllib
from tempest_lib import exceptions as lib_exc

from tempest.services.volume.json import boot_from_vol_client
from tempest.api_schema.response.compute.v2_1 import servers as schema
from tempest.common import service_client
from tempest.common import waiters
from tempest import exceptions
from tempest import config

CONF = config.CONF

class ServersClientJSON(service_client.ServiceClient):

    def __init__(self, auth_provider, service, region,
                 enable_instance_password=True, **kwargs):
        super(ServersClientJSON, self).__init__(
            auth_provider, service, region, **kwargs)
        self.enable_instance_password = enable_instance_password
        self.bfv_cleanup = boot_from_vol_client.get_cleanBFV_obj(auth_provider)

    def create_server(self, name, image_ref, flavor_ref, **kwargs):
        """
        Creates an instance of a server.
        name (Required): The name of the server.
        image_ref (Required): Reference to the image used to build the server.
        flavor_ref (Required): The flavor used to build the server.
        Following optional keyword arguments are accepted:
        adminPass: Sets the initial root password.
        key_name: Key name of keypair that was created earlier.
        meta: A dictionary of values to be used as metadata.
        personality: A list of dictionaries for files to be injected into
        the server.
        security_groups: A list of security group dicts.
        networks: A list of network dicts with UUID and fixed_ip.
        user_data: User data for instance.
        availability_zone: Availability zone in which to launch instance.
        accessIPv4: The IPv4 access address for the server.
        accessIPv6: The IPv6 access address for the server.
        min_count: Count of minimum number of instances to launch.
        max_count: Count of maximum number of instances to launch.
        disk_config: Determines if user or admin controls disk configuration.
        return_reservation_id: Enable/Disable the return of reservation id
        block_device_mapping: Block device mapping for the server.
        block_device_mapping_v2: Block device mapping V2 for the server.
        """
        post_body = {
            'name': name,
            'imageRef': image_ref,
            'flavorRef': flavor_ref
        }

        if CONF.compute_feature_enabled.boot_from_volume_only:
            kwargs = boot_from_vol_client.set_block_device_mapping_args(
                     image_ref, kwargs)
        if 'key_name' not in kwargs and CONF.validation.run_validation and \
            CONF.compute.ssh_auth_method == 'keypair' and CONF.compute.keypair_name:
            kwargs['key_name'] = CONF.compute.keypair_name

        for option in ['personality', 'adminPass', 'key_name',
                       'security_groups', 'networks', 'user_data',
                       'availability_zone', 'accessIPv4', 'accessIPv6',
                       'min_count', 'max_count', ('metadata', 'meta'),
                       ('OS-DCF:diskConfig', 'disk_config'),
                       'return_reservation_id', 'block_device_mapping',
                       'block_device_mapping_v2']:
            if isinstance(option, tuple):
                post_param = option[0]
                key = option[1]
            else:
                post_param = option
                key = option
            value = kwargs.get(key)
            if value is not None:
                post_body[post_param] = value

        post_body = {'server': post_body}

        if 'sched_hints' in kwargs:
            hints = {'os:scheduler_hints': kwargs.get('sched_hints')}
            post_body = dict(post_body.items() + hints.items())
        post_body = json.dumps(post_body)
        resp, body = self.post('servers', post_body)

        body = json.loads(body)
        # NOTE(maurosr): this deals with the case of multiple server create
        # with return reservation id set True
        if 'reservation_id' in body:
            return service_client.ResponseBody(resp, body)
        if self.enable_instance_password:
            create_schema = schema.create_server_with_admin_pass
        else:
            create_schema = schema.create_server
        self.validate_response(create_schema, resp, body)
        return service_client.ResponseBody(resp, body['server'])

    def update_server(self, server_id, name=None, meta=None, accessIPv4=None,
                      accessIPv6=None, disk_config=None):
        """
        Updates the properties of an existing server.
        server_id: The id of an existing server.
        name: The name of the server.
        personality: A list of files to be injected into the server.
        accessIPv4: The IPv4 access address for the server.
        accessIPv6: The IPv6 access address for the server.
        """

        post_body = {}

        if meta is not None:
            post_body['metadata'] = meta

        if name is not None:
            post_body['name'] = name

        if accessIPv4 is not None:
            post_body['accessIPv4'] = accessIPv4

        if accessIPv6 is not None:
            post_body['accessIPv6'] = accessIPv6

        if disk_config is not None:
            post_body['OS-DCF:diskConfig'] = disk_config

        post_body = json.dumps({'server': post_body})
        resp, body = self.put("servers/%s" % server_id, post_body)
        body = json.loads(body)
        self.validate_response(schema.update_server, resp, body)
        return service_client.ResponseBody(resp, body['server'])

    def get_server(self, server_id):
        """Returns the details of an existing server."""
        resp, body = self.get("servers/%s" % server_id)
        body = json.loads(body)
        self.validate_response(schema.get_server, resp, body)
        return service_client.ResponseBody(resp, body['server'])

    def delete_server(self, server_id):
        """Deletes the given server."""
<<<<<<< HEAD
        server = self.get_server(server_id)
        resp, body = self.delete("servers/%s" % str(server_id))
=======
        resp, body = self.delete("servers/%s" % server_id)
>>>>>>> ef62a1fe
        self.validate_response(schema.delete_server, resp, body)
        if CONF.compute_feature_enabled.boot_from_volume_only:
            self.wait_for_server_termination(server_id, True)
            if server['os-extended-volumes:volumes_attached']:
                self.bfv_cleanup.clean_bfv_resource([server[
                  'os-extended-volumes:volumes_attached'][0]['id']])
        return service_client.ResponseBody(resp, body)

    def list_servers(self, params=None):
        """Lists all servers for a user."""

        url = 'servers'
        if params:
            url += '?%s' % urllib.urlencode(params)

        resp, body = self.get(url)
        body = json.loads(body)
        self.validate_response(schema.list_servers, resp, body)
        return service_client.ResponseBody(resp, body)

    def list_servers_with_detail(self, params=None):
        """Lists all servers in detail for a user."""

        url = 'servers/detail'
        if params:
            url += '?%s' % urllib.urlencode(params)

        resp, body = self.get(url)
        body = json.loads(body)
        self.validate_response(schema.list_servers_detail, resp, body)
        return service_client.ResponseBody(resp, body)

    def wait_for_server_status(self, server_id, status, extra_timeout=0,
                               raise_on_error=True, ready_wait=True):
        """Waits for a server to reach a given status."""
        return waiters.wait_for_server_status(self, server_id, status,
                                              extra_timeout=extra_timeout,
                                              raise_on_error=raise_on_error,
                                              ready_wait=ready_wait)

    def wait_for_server_termination(self, server_id, ignore_error=False):
        """Waits for server to reach termination."""
        start_time = int(time.time())
        while True:
            try:
                body = self.get_server(server_id)
            except lib_exc.NotFound:
                return

            server_status = body['status']
            if server_status == 'ERROR' and not ignore_error:
                raise exceptions.BuildErrorException(server_id=server_id)

            if int(time.time()) - start_time >= self.build_timeout:
                raise exceptions.TimeoutException

            time.sleep(self.build_interval)

    def list_addresses(self, server_id):
        """Lists all addresses for a server."""
        resp, body = self.get("servers/%s/ips" % server_id)
        body = json.loads(body)
        self.validate_response(schema.list_addresses, resp, body)
        return service_client.ResponseBody(resp, body['addresses'])

    def list_addresses_by_network(self, server_id, network_id):
        """Lists all addresses of a specific network type for a server."""
        resp, body = self.get("servers/%s/ips/%s" %
                              (server_id, network_id))
        body = json.loads(body)
        self.validate_response(schema.list_addresses_by_network, resp, body)
        return service_client.ResponseBody(resp, body)

    def action(self, server_id, action_name, response_key,
               schema=schema.server_actions_common_schema,
               response_class=service_client.ResponseBody, **kwargs):
        post_body = json.dumps({action_name: kwargs})
        resp, body = self.post('servers/%s/action' % server_id,
                               post_body)
        if response_key is not None:
            body = json.loads(body)
            # Check for Schema as 'None' because if we do not have any server
            # action schema implemented yet then they can pass 'None' to skip
            # the validation.Once all server action has their schema
            # implemented then, this check can be removed if every actions are
            # supposed to validate their response.
            # TODO(GMann): Remove the below 'if' check once all server actions
            # schema are implemented.
            if schema is not None:
                self.validate_response(schema, resp, body)
            body = body[response_key]
        else:
            self.validate_response(schema, resp, body)
        return response_class(resp, body)

    def create_backup(self, server_id, backup_type, rotation, name):
        """Backup a server instance."""
        return self.action(server_id, "createBackup", None,
                           backup_type=backup_type,
                           rotation=rotation,
                           name=name)

    def change_password(self, server_id, adminPass):
        """Changes the root password for the server."""
        return self.action(server_id, 'changePassword', None,
                           adminPass=adminPass)

    def get_password(self, server_id):
        resp, body = self.get("servers/%s/os-server-password" %
                              server_id)
        body = json.loads(body)
        self.validate_response(schema.get_password, resp, body)
        return service_client.ResponseBody(resp, body)

    def delete_password(self, server_id):
        """
        Removes the encrypted server password from the metadata server
        Note that this does not actually change the instance server
        password.
        """
        resp, body = self.delete("servers/%s/os-server-password" %
                                 server_id)
        self.validate_response(schema.server_actions_delete_password,
                               resp, body)
        return service_client.ResponseBody(resp, body)

    def reboot(self, server_id, reboot_type):
        """Reboots a server."""
        return self.action(server_id, 'reboot', None, type=reboot_type)

    def rebuild(self, server_id, image_ref, **kwargs):
        """Rebuilds a server with a new image."""
        kwargs['imageRef'] = image_ref
        if 'key_name' not in kwargs and CONF.validation.run_validation and \
            CONF.compute.ssh_auth_method == 'keypair' and CONF.compute.keypair_name:
            kwargs['key_name'] = CONF.compute.keypair_name
        if 'disk_config' in kwargs:
            kwargs['OS-DCF:diskConfig'] = kwargs['disk_config']
            del kwargs['disk_config']
        if self.enable_instance_password:
            rebuild_schema = schema.rebuild_server_with_admin_pass
        else:
            rebuild_schema = schema.rebuild_server
        return self.action(server_id, 'rebuild', 'server',
                           rebuild_schema, **kwargs)

    def resize(self, server_id, flavor_ref, **kwargs):
        """Changes the flavor of a server."""
        kwargs['flavorRef'] = flavor_ref
        if 'disk_config' in kwargs:
            kwargs['OS-DCF:diskConfig'] = kwargs['disk_config']
            del kwargs['disk_config']
        return self.action(server_id, 'resize', None, **kwargs)

    def confirm_resize(self, server_id, **kwargs):
        """Confirms the flavor change for a server."""
        return self.action(server_id, 'confirmResize',
                           None, schema.server_actions_confirm_resize,
                           **kwargs)

    def revert_resize(self, server_id, **kwargs):
        """Reverts a server back to its original flavor."""
        return self.action(server_id, 'revertResize', None, **kwargs)

    def list_server_metadata(self, server_id):
        resp, body = self.get("servers/%s/metadata" % server_id)
        body = json.loads(body)
        self.validate_response(schema.list_server_metadata, resp, body)
        return service_client.ResponseBody(resp, body['metadata'])

    def set_server_metadata(self, server_id, meta, no_metadata_field=False):
        if no_metadata_field:
            post_body = ""
        else:
            post_body = json.dumps({'metadata': meta})
        resp, body = self.put('servers/%s/metadata' % server_id,
                              post_body)
        body = json.loads(body)
        self.validate_response(schema.set_server_metadata, resp, body)
        return service_client.ResponseBody(resp, body['metadata'])

    def update_server_metadata(self, server_id, meta):
        post_body = json.dumps({'metadata': meta})
        resp, body = self.post('servers/%s/metadata' % server_id,
                               post_body)
        body = json.loads(body)
        self.validate_response(schema.update_server_metadata,
                               resp, body)
        return service_client.ResponseBody(resp, body['metadata'])

    def get_server_metadata_item(self, server_id, key):
        resp, body = self.get("servers/%s/metadata/%s" % (server_id, key))
        body = json.loads(body)
        self.validate_response(schema.set_get_server_metadata_item,
                               resp, body)
        return service_client.ResponseBody(resp, body['meta'])

    def set_server_metadata_item(self, server_id, key, meta):
        post_body = json.dumps({'meta': meta})
        resp, body = self.put('servers/%s/metadata/%s' % (server_id, key),
                              post_body)
        body = json.loads(body)
        self.validate_response(schema.set_get_server_metadata_item,
                               resp, body)
        return service_client.ResponseBody(resp, body['meta'])

    def delete_server_metadata_item(self, server_id, key):
        resp, body = self.delete("servers/%s/metadata/%s" %
                                 (server_id, key))
        self.validate_response(schema.delete_server_metadata_item,
                               resp, body)
        return service_client.ResponseBody(resp, body)

    def stop(self, server_id, **kwargs):
        return self.action(server_id, 'os-stop', None, **kwargs)

    def start(self, server_id, **kwargs):
        return self.action(server_id, 'os-start', None, **kwargs)

    def attach_volume(self, server_id, volume_id, device='/dev/vdz'):
        """Attaches a volume to a server instance."""
        post_body = json.dumps({
            'volumeAttachment': {
                'volumeId': volume_id,
                'device': device,
            }
        })
        resp, body = self.post('servers/%s/os-volume_attachments' % server_id,
                               post_body)
        body = json.loads(body)
        self.validate_response(schema.attach_volume, resp, body)
        return service_client.ResponseBody(resp, body['volumeAttachment'])

    def detach_volume(self, server_id, volume_id):
        """Detaches a volume from a server instance."""
        resp, body = self.delete('servers/%s/os-volume_attachments/%s' %
                                 (server_id, volume_id))
        self.validate_response(schema.detach_volume, resp, body)
        return service_client.ResponseBody(resp, body)

    def get_volume_attachment(self, server_id, attach_id):
        """Return details about the given volume attachment."""
        resp, body = self.get('servers/%s/os-volume_attachments/%s' % (
            server_id, attach_id))
        body = json.loads(body)
        self.validate_response(schema.get_volume_attachment, resp, body)
        return service_client.ResponseBody(resp, body['volumeAttachment'])

    def list_volume_attachments(self, server_id):
        """Returns the list of volume attachments for a given instance."""
        resp, body = self.get('servers/%s/os-volume_attachments' % (
            server_id))
        body = json.loads(body)
        self.validate_response(schema.list_volume_attachments, resp, body)
        return service_client.ResponseBodyList(resp, body['volumeAttachments'])

    def add_security_group(self, server_id, name):
        """Adds a security group to the server."""
        return self.action(server_id, 'addSecurityGroup', None, name=name)

    def remove_security_group(self, server_id, name):
        """Removes a security group from the server."""
        return self.action(server_id, 'removeSecurityGroup', None, name=name)

    def live_migrate_server(self, server_id, dest_host, use_block_migration):
        """This should be called with administrator privileges ."""

        migrate_params = {
            "disk_over_commit": False,
            "block_migration": use_block_migration,
            "host": dest_host
        }

        req_body = json.dumps({'os-migrateLive': migrate_params})

        resp, body = self.post("servers/%s/action" % server_id, req_body)
        self.validate_response(schema.server_actions_common_schema,
                               resp, body)
        return service_client.ResponseBody(resp, body)

    def migrate_server(self, server_id, **kwargs):
        """Migrates a server to a new host."""
        return self.action(server_id, 'migrate', None, **kwargs)

    def lock_server(self, server_id, **kwargs):
        """Locks the given server."""
        return self.action(server_id, 'lock', None, **kwargs)

    def unlock_server(self, server_id, **kwargs):
        """UNlocks the given server."""
        return self.action(server_id, 'unlock', None, **kwargs)

    def suspend_server(self, server_id, **kwargs):
        """Suspends the provided server."""
        return self.action(server_id, 'suspend', None, **kwargs)

    def resume_server(self, server_id, **kwargs):
        """Un-suspends the provided server."""
        return self.action(server_id, 'resume', None, **kwargs)

    def pause_server(self, server_id, **kwargs):
        """Pauses the provided server."""
        return self.action(server_id, 'pause', None, **kwargs)

    def unpause_server(self, server_id, **kwargs):
        """Un-pauses the provided server."""
        return self.action(server_id, 'unpause', None, **kwargs)

    def reset_state(self, server_id, state='error'):
        """Resets the state of a server to active/error."""
        return self.action(server_id, 'os-resetState', None, state=state)

    def shelve_server(self, server_id, **kwargs):
        """Shelves the provided server."""
        return self.action(server_id, 'shelve', None, **kwargs)

    def unshelve_server(self, server_id, **kwargs):
        """Un-shelves the provided server."""
        return self.action(server_id, 'unshelve', None, **kwargs)

    def shelve_offload_server(self, server_id, **kwargs):
        """Shelve-offload the provided server."""
        return self.action(server_id, 'shelveOffload', None, **kwargs)

    def get_console_output(self, server_id, length):
        kwargs = {'length': length} if length else {}
        return self.action(server_id, 'os-getConsoleOutput', 'output',
                           schema.get_console_output,
                           response_class=service_client.ResponseBodyData,
                           **kwargs)

    def list_virtual_interfaces(self, server_id):
        """
        List the virtual interfaces used in an instance.
        """
        resp, body = self.get('/'.join(['servers', server_id,
                              'os-virtual-interfaces']))
        body = json.loads(body)
        self.validate_response(schema.list_virtual_interfaces, resp, body)
        return service_client.ResponseBody(resp, body)

    def rescue_server(self, server_id, **kwargs):
        """Rescue the provided server."""
        return self.action(server_id, 'rescue', 'adminPass',
                           schema.rescue_server,
                           response_class=service_client.ResponseBodyData,
                           **kwargs)

    def unrescue_server(self, server_id):
        """Unrescue the provided server."""
        return self.action(server_id, 'unrescue', None)

    def get_server_diagnostics(self, server_id):
        """Get the usage data for a server."""
        resp, body = self.get("servers/%s/diagnostics" % server_id)
        return service_client.ResponseBody(resp, json.loads(body))

    def list_instance_actions(self, server_id):
        """List the provided server action."""
        resp, body = self.get("servers/%s/os-instance-actions" %
                              server_id)
        body = json.loads(body)
        self.validate_response(schema.list_instance_actions, resp, body)
        return service_client.ResponseBodyList(resp, body['instanceActions'])

    def get_instance_action(self, server_id, request_id):
        """Returns the action details of the provided server."""
        resp, body = self.get("servers/%s/os-instance-actions/%s" %
                              (server_id, request_id))
        body = json.loads(body)
        self.validate_response(schema.get_instance_action, resp, body)
        return service_client.ResponseBody(resp, body['instanceAction'])

    def force_delete_server(self, server_id, **kwargs):
        """Force delete a server."""
        return self.action(server_id, 'forceDelete', None, **kwargs)

    def restore_soft_deleted_server(self, server_id, **kwargs):
        """Restore a soft-deleted server."""
        return self.action(server_id, 'restore', None, **kwargs)

    def reset_network(self, server_id, **kwargs):
        """Resets the Network of a server"""
        return self.action(server_id, 'resetNetwork', None, **kwargs)

    def inject_network_info(self, server_id, **kwargs):
        """Inject the Network Info into server"""
        return self.action(server_id, 'injectNetworkInfo', None, **kwargs)

    def get_vnc_console(self, server_id, console_type):
        """Get URL of VNC console."""
        return self.action(server_id, "os-getVNCConsole",
                           "console", schema.get_vnc_console,
                           type=console_type)

    def create_server_group(self, name, policies):
        """
        Create the server group
        name : Name of the server-group
        policies : List of the policies - affinity/anti-affinity)
        """
        post_body = {
            'name': name,
            'policies': policies,
        }

        post_body = json.dumps({'server_group': post_body})
        resp, body = self.post('os-server-groups', post_body)

        body = json.loads(body)
        self.validate_response(schema.create_get_server_group, resp, body)
        return service_client.ResponseBody(resp, body['server_group'])

    def delete_server_group(self, server_group_id):
        """Delete the given server-group."""
        resp, body = self.delete("os-server-groups/%s" % server_group_id)
        self.validate_response(schema.delete_server_group, resp, body)
        return service_client.ResponseBody(resp, body)

    def list_server_groups(self):
        """List the server-groups."""
        resp, body = self.get("os-server-groups")
        body = json.loads(body)
        self.validate_response(schema.list_server_groups, resp, body)
        return service_client.ResponseBodyList(resp, body['server_groups'])

    def get_server_group(self, server_group_id):
        """Get the details of given server_group."""
        resp, body = self.get("os-server-groups/%s" % server_group_id)
        body = json.loads(body)
        self.validate_response(schema.create_get_server_group, resp, body)
        return service_client.ResponseBody(resp, body['server_group'])<|MERGE_RESOLUTION|>--- conflicted
+++ resolved
@@ -20,14 +20,11 @@
 from six.moves.urllib import parse as urllib
 from tempest_lib import exceptions as lib_exc
 
-from tempest.services.volume.json import boot_from_vol_client
 from tempest.api_schema.response.compute.v2_1 import servers as schema
 from tempest.common import service_client
 from tempest.common import waiters
 from tempest import exceptions
-from tempest import config
-
-CONF = config.CONF
+
 
 class ServersClientJSON(service_client.ServiceClient):
 
@@ -36,7 +33,6 @@
         super(ServersClientJSON, self).__init__(
             auth_provider, service, region, **kwargs)
         self.enable_instance_password = enable_instance_password
-        self.bfv_cleanup = boot_from_vol_client.get_cleanBFV_obj(auth_provider)
 
     def create_server(self, name, image_ref, flavor_ref, **kwargs):
         """
@@ -69,13 +65,6 @@
             'flavorRef': flavor_ref
         }
 
-        if CONF.compute_feature_enabled.boot_from_volume_only:
-            kwargs = boot_from_vol_client.set_block_device_mapping_args(
-                     image_ref, kwargs)
-        if 'key_name' not in kwargs and CONF.validation.run_validation and \
-            CONF.compute.ssh_auth_method == 'keypair' and CONF.compute.keypair_name:
-            kwargs['key_name'] = CONF.compute.keypair_name
-
         for option in ['personality', 'adminPass', 'key_name',
                        'security_groups', 'networks', 'user_data',
                        'availability_zone', 'accessIPv4', 'accessIPv6',
@@ -156,18 +145,8 @@
 
     def delete_server(self, server_id):
         """Deletes the given server."""
-<<<<<<< HEAD
-        server = self.get_server(server_id)
-        resp, body = self.delete("servers/%s" % str(server_id))
-=======
         resp, body = self.delete("servers/%s" % server_id)
->>>>>>> ef62a1fe
         self.validate_response(schema.delete_server, resp, body)
-        if CONF.compute_feature_enabled.boot_from_volume_only:
-            self.wait_for_server_termination(server_id, True)
-            if server['os-extended-volumes:volumes_attached']:
-                self.bfv_cleanup.clean_bfv_resource([server[
-                  'os-extended-volumes:volumes_attached'][0]['id']])
         return service_client.ResponseBody(resp, body)
 
     def list_servers(self, params=None):
@@ -295,9 +274,6 @@
     def rebuild(self, server_id, image_ref, **kwargs):
         """Rebuilds a server with a new image."""
         kwargs['imageRef'] = image_ref
-        if 'key_name' not in kwargs and CONF.validation.run_validation and \
-            CONF.compute.ssh_auth_method == 'keypair' and CONF.compute.keypair_name:
-            kwargs['key_name'] = CONF.compute.keypair_name
         if 'disk_config' in kwargs:
             kwargs['OS-DCF:diskConfig'] = kwargs['disk_config']
             del kwargs['disk_config']
