# Copyright 2012 OpenStack Foundation
# All Rights Reserved.
#
#    Licensed under the Apache License, Version 2.0 (the "License"); you may
#    not use this file except in compliance with the License. You may obtain
#    a copy of the License at
#
#         http://www.apache.org/licenses/LICENSE-2.0
#
#    Unless required by applicable law or agreed to in writing, software
#    distributed under the License is distributed on an "AS IS" BASIS, WITHOUT
#    WARRANTIES OR CONDITIONS OF ANY KIND, either express or implied. See the
#    License for the specific language governing permissions and limitations
#    under the License.

import sys

from tempest_lib.common.utils import data_utils
from tempest_lib import exceptions as lib_exc
import testtools

from tempest.api.compute import base
from tempest import config
from tempest import test

CONF = config.CONF


class ServersNegativeTestJSON(base.BaseV2ComputeTest):

    credentials = ['primary', 'alt']

    def setUp(self):
        super(ServersNegativeTestJSON, self).setUp()
        try:
            self.client.wait_for_server_status(self.server_id, 'ACTIVE')
        except Exception:
            self.__class__.server_id = self.rebuild_server(self.server_id)

    def tearDown(self):
        self.server_check_teardown()
        super(ServersNegativeTestJSON, self).tearDown()

    @classmethod
    def setup_clients(cls):
        super(ServersNegativeTestJSON, cls).setup_clients()
        cls.client = cls.servers_client
        cls.alt_client = cls.os_alt.servers_client

    @classmethod
    def resource_setup(cls):
        super(ServersNegativeTestJSON, cls).resource_setup()
        server = cls.create_test_server(wait_until='ACTIVE')
        cls.server_id = server['id']

    @test.attr(type=['negative'])
    @test.idempotent_id('dbbfd247-c40c-449e-8f6c-d2aa7c7da7cf')
    def test_server_name_blank(self):
        # Create a server with name parameter empty

        self.assertRaises(lib_exc.BadRequest,
                          self.create_test_server,
                          name='')

    @test.attr(type=['negative'])
    @test.idempotent_id('b8a7235e-5246-4a8f-a08e-b34877c6586f')
    def test_personality_file_contents_not_encoded(self):
        # Use an unencoded file when creating a server with personality

        file_contents = 'This is a test file.'
        person = [{'path': '/etc/testfile.txt',
                   'contents': file_contents}]

        self.assertRaises(lib_exc.BadRequest,
                          self.create_test_server,
                          personality=person)

    @test.attr(type=['negative'])
    @test.idempotent_id('fcba1052-0a50-4cf3-b1ac-fae241edf02f')
    def test_create_with_invalid_image(self):
        # Create a server with an unknown image

        self.assertRaises(lib_exc.BadRequest,
                          self.create_test_server,
                          image_id=-1)

    @test.attr(type=['negative'])
    @test.idempotent_id('18f5227f-d155-4429-807c-ccb103887537')
    def test_create_with_invalid_flavor(self):
        # Create a server with an unknown flavor

        self.assertRaises(lib_exc.BadRequest,
                          self.create_test_server,
                          flavor=-1,)

    @test.attr(type=['negative'])
    @test.idempotent_id('7f70a4d1-608f-4794-9e56-cb182765972c')
    def test_invalid_access_ip_v4_address(self):
        # An access IPv4 address must match a valid address pattern

        IPv4 = '1.1.1.1.1.1'
        self.assertRaises(lib_exc.BadRequest,
                          self.create_test_server, accessIPv4=IPv4)

    @test.attr(type=['negative'])
    @test.idempotent_id('5226dd80-1e9c-4d8a-b5f9-b26ca4763fd0')
    def test_invalid_ip_v6_address(self):
        # An access IPv6 address must match a valid address pattern

        IPv6 = 'notvalid'

        self.assertRaises(lib_exc.BadRequest,
                          self.create_test_server, accessIPv6=IPv6)

    @test.idempotent_id('7ea45b3e-e770-46fa-bfcc-9daaf6d987c0')
    @testtools.skipUnless(CONF.compute_feature_enabled.resize,
                          'Resize not available.')
    @test.attr(type=['negative'])
    def test_resize_nonexistent_server(self):
        # Resize a non-existent server
        nonexistent_server = data_utils.rand_uuid()
        self.assertRaises(lib_exc.NotFound,
                          self.client.resize,
                          nonexistent_server, self.flavor_ref)

    @test.idempotent_id('ced1a1d7-2ab6-45c9-b90f-b27d87b30efd')
    @testtools.skipUnless(CONF.compute_feature_enabled.resize,
                          'Resize not available.')
    @test.attr(type=['negative'])
    def test_resize_server_with_non_existent_flavor(self):
        # Resize a server with non-existent flavor
        nonexistent_flavor = data_utils.rand_uuid()
        self.assertRaises(lib_exc.BadRequest, self.client.resize,
                          self.server_id, flavor_ref=nonexistent_flavor)

    @test.idempotent_id('45436a7d-a388-4a35-a9d8-3adc5d0d940b')
    @testtools.skipUnless(CONF.compute_feature_enabled.resize,
                          'Resize not available.')
    @test.attr(type=['negative'])
    def test_resize_server_with_null_flavor(self):
        # Resize a server with null flavor
        self.assertRaises(lib_exc.BadRequest, self.client.resize,
                          self.server_id, flavor_ref="")

    @test.attr(type=['negative'])
    @test.idempotent_id('d4c023a0-9c55-4747-9dd5-413b820143c7')
    def test_reboot_non_existent_server(self):
        # Reboot a non existent server
        nonexistent_server = data_utils.rand_uuid()
        self.assertRaises(lib_exc.NotFound, self.client.reboot,
                          nonexistent_server, 'SOFT')

    @test.idempotent_id('d1417e7f-a509-41b5-a102-d5eed8613369')
    @testtools.skipUnless(CONF.compute_feature_enabled.pause,
                          'Pause is not available.')
    @test.attr(type=['negative'])
    def test_pause_paused_server(self):
        # Pause a paused server.
        self.client.pause_server(self.server_id)
        self.client.wait_for_server_status(self.server_id, 'PAUSED')
        self.assertRaises(lib_exc.Conflict,
                          self.client.pause_server,
                          self.server_id)
        self.client.unpause_server(self.server_id)

    @test.attr(type=['negative'])
    @test.idempotent_id('98fa0458-1485-440f-873b-fe7f0d714930')
    def test_rebuild_reboot_deleted_server(self):
        # Rebuild and Reboot a deleted server
        server = self.create_test_server()
        self.client.delete_server(server['id'])
        self.client.wait_for_server_termination(server['id'])

        self.assertRaises(lib_exc.NotFound,
                          self.client.rebuild,
                          server['id'], self.image_ref_alt)
        self.assertRaises(lib_exc.NotFound, self.client.reboot,
                          server['id'], 'SOFT')

    @test.attr(type=['negative'])
    @test.idempotent_id('d86141a7-906e-4731-b187-d64a2ea61422')
    def test_rebuild_non_existent_server(self):
        # Rebuild a non existent server
        nonexistent_server = data_utils.rand_uuid()
        self.assertRaises(lib_exc.NotFound,
                          self.client.rebuild,
                          nonexistent_server,
                          self.image_ref_alt)

    @test.attr(type=['negative'])
    @test.idempotent_id('fd57f159-68d6-4c2a-902b-03070828a87e')
    def test_create_numeric_server_name(self):
        server_name = 12345
        self.assertRaises(lib_exc.BadRequest,
                          self.create_test_server,
                          name=server_name)

    @test.attr(type=['negative'])
    @test.idempotent_id('c3e0fb12-07fc-4d76-a22e-37409887afe8')
    def test_create_server_name_length_exceeds_256(self):
        # Create a server with name length exceeding 256 characters

        server_name = 'a' * 256
        self.assertRaises(lib_exc.BadRequest,
                          self.create_test_server,
                          name=server_name)

    @test.attr(type=['negative'])
    @test.idempotent_id('4e72dc2d-44c5-4336-9667-f7972e95c402')
    def test_create_with_invalid_network_uuid(self):
        # Pass invalid network uuid while creating a server

        networks = [{'fixed_ip': '10.0.1.1', 'uuid': 'a-b-c-d-e-f-g-h-i-j'}]

        self.assertRaises(lib_exc.BadRequest,
                          self.create_test_server,
                          networks=networks)

    @test.attr(type=['negative'])
    @test.idempotent_id('7a2efc39-530c-47de-b875-2dd01c8d39bd')
    def test_create_with_non_existent_keypair(self):
        # Pass a non-existent keypair while creating a server

        key_name = data_utils.rand_name('key')
        self.assertRaises(lib_exc.BadRequest,
                          self.create_test_server,
                          key_name=key_name)

    @test.attr(type=['negative'])
    @test.idempotent_id('7fc74810-0bd2-4cd7-8244-4f33a9db865a')
    def test_create_server_metadata_exceeds_length_limit(self):
        # Pass really long metadata while creating a server

        metadata = {'a': 'b' * 260}
        self.assertRaises((lib_exc.BadRequest, lib_exc.OverLimit),
                          self.create_test_server,
                          meta=metadata)

    @test.attr(type=['negative'])
    @test.idempotent_id('aa8eed43-e2cb-4ebf-930b-da14f6a21d81')
    def test_update_name_of_non_existent_server(self):
        # Update name of a non-existent server

        server_name = data_utils.rand_name('server')
        new_name = data_utils.rand_name('server') + '_updated'

        self.assertRaises(lib_exc.NotFound, self.client.update_server,
                          server_name, name=new_name)

    @test.attr(type=['negative'])
    @test.idempotent_id('38204696-17c6-44da-9590-40f87fb5a899')
    def test_update_server_set_empty_name(self):
        # Update name of the server to an empty string

        server_name = data_utils.rand_name('server')
        new_name = ''

        self.assertRaises(lib_exc.BadRequest, self.client.update_server,
                          server_name, name=new_name)

    @test.attr(type=['negative'])
    @test.idempotent_id('543d84c1-dd2e-4c6d-8cb2-b9da0efaa384')
    def test_update_server_of_another_tenant(self):
        # Update name of a server that belongs to another tenant

        new_name = self.server_id + '_new'
        self.assertRaises(lib_exc.NotFound,
                          self.alt_client.update_server, self.server_id,
                          name=new_name)

    @test.attr(type=['negative'])
    @test.idempotent_id('5c8e244c-dada-4590-9944-749c455b431f')
    def test_update_server_name_length_exceeds_256(self):
        # Update name of server exceed the name length limit

        new_name = 'a' * 256
        self.assertRaises(lib_exc.BadRequest,
                          self.client.update_server,
                          self.server_id,
                          name=new_name)

    @test.attr(type=['negative'])
    @test.idempotent_id('1041b4e6-514b-4855-96a5-e974b60870a3')
    def test_delete_non_existent_server(self):
        # Delete a non existent server

        nonexistent_server = data_utils.rand_uuid()
        self.assertRaises(lib_exc.NotFound, self.client.delete_server,
                          nonexistent_server)

    @test.attr(type=['negative'])
    @test.idempotent_id('5c75009d-3eea-423e-bea3-61b09fd25f9c')
    def test_delete_a_server_of_another_tenant(self):
        # Delete a server that belongs to another tenant
        self.assertRaises(lib_exc.NotFound,
                          self.alt_client.delete_server,
                          self.server_id)

    @test.attr(type=['negative'])
    @test.idempotent_id('75f79124-277c-45e6-a373-a1d6803f4cc4')
    def test_delete_server_pass_negative_id(self):
        # Pass an invalid string parameter to delete server

        self.assertRaises(lib_exc.NotFound, self.client.delete_server, -1)

    @test.attr(type=['negative'])
    @test.idempotent_id('f4d7279b-5fd2-4bf2-9ba4-ae35df0d18c5')
    def test_delete_server_pass_id_exceeding_length_limit(self):
        # Pass a server ID that exceeds length limit to delete server

        self.assertRaises(lib_exc.NotFound, self.client.delete_server,
                          sys.maxint + 1)

    @test.attr(type=['negative'])
    @test.idempotent_id('c5fa6041-80cd-483b-aa6d-4e45f19d093c')
    def test_create_with_nonexistent_security_group(self):
        # Create a server with a nonexistent security group

        security_groups = [{'name': 'does_not_exist'}]
        self.assertRaises(lib_exc.BadRequest,
                          self.create_test_server,
                          security_groups=security_groups)

    @test.attr(type=['negative'])
    @test.idempotent_id('3436b02f-1b1e-4f03-881e-c6a602327439')
    def test_get_non_existent_server(self):
        # Get a non existent server details
        nonexistent_server = data_utils.rand_uuid()
        self.assertRaises(lib_exc.NotFound, self.client.get_server,
                          nonexistent_server)

    @test.attr(type=['negative'])
    @test.idempotent_id('a31460a9-49e1-42aa-82ee-06e0bb7c2d03')
    def test_stop_non_existent_server(self):
        # Stop a non existent server
        nonexistent_server = data_utils.rand_uuid()
        self.assertRaises(lib_exc.NotFound, self.servers_client.stop,
                          nonexistent_server)

    @test.idempotent_id('6a8dc0c6-6cd4-4c0a-9f32-413881828091')
    @testtools.skipUnless(CONF.compute_feature_enabled.pause,
                          'Pause is not available.')
    @test.attr(type=['negative'])
    def test_pause_non_existent_server(self):
        # pause a non existent server
        nonexistent_server = data_utils.rand_uuid()
        self.assertRaises(lib_exc.NotFound, self.client.pause_server,
                          nonexistent_server)

    @test.idempotent_id('705b8e3a-e8a7-477c-a19b-6868fc24ac75')
    @testtools.skipUnless(CONF.compute_feature_enabled.pause,
                          'Pause is not available.')
    @test.attr(type=['negative'])
    def test_unpause_non_existent_server(self):
        # unpause a non existent server
        nonexistent_server = data_utils.rand_uuid()
        self.assertRaises(lib_exc.NotFound, self.client.unpause_server,
                          nonexistent_server)

    @test.idempotent_id('c8e639a7-ece8-42dd-a2e0-49615917ba4f')
    @testtools.skipUnless(CONF.compute_feature_enabled.pause,
                          'Pause is not available.')
    @test.attr(type=['negative'])
    def test_unpause_server_invalid_state(self):
        # unpause an active server.
        self.assertRaises(lib_exc.Conflict,
                          self.client.unpause_server,
                          self.server_id)

    @test.idempotent_id('d1f032d5-7b6e-48aa-b252-d5f16dd994ca')
    @testtools.skipUnless(CONF.compute_feature_enabled.suspend,
                          'Suspend is not available.')
    @test.attr(type=['negative'])
    def test_suspend_non_existent_server(self):
        # suspend a non existent server
        nonexistent_server = data_utils.rand_uuid()
        self.assertRaises(lib_exc.NotFound, self.client.suspend_server,
                          nonexistent_server)

    @test.idempotent_id('7f323206-05a9-4bf8-996b-dd5b2036501b')
    @testtools.skipUnless(CONF.compute_feature_enabled.suspend,
                          'Suspend is not available.')
    @test.attr(type=['negative'])
    def test_suspend_server_invalid_state(self):
        # suspend a suspended server.
        self.client.suspend_server(self.server_id)
        self.client.wait_for_server_status(self.server_id, 'SUSPENDED')
        self.assertRaises(lib_exc.Conflict,
                          self.client.suspend_server,
                          self.server_id)
        self.client.resume_server(self.server_id)

    @test.idempotent_id('221cd282-bddb-4837-a683-89c2487389b6')
    @testtools.skipUnless(CONF.compute_feature_enabled.suspend,
                          'Suspend is not available.')
    @test.attr(type=['negative'])
    def test_resume_non_existent_server(self):
        # resume a non existent server
        nonexistent_server = data_utils.rand_uuid()
        self.assertRaises(lib_exc.NotFound, self.client.resume_server,
                          nonexistent_server)

    @test.idempotent_id('ccb6294d-c4c9-498f-8a43-554c098bfadb')
    @testtools.skipUnless(CONF.compute_feature_enabled.suspend,
                          'Suspend is not available.')
    @test.attr(type=['negative'])
    def test_resume_server_invalid_state(self):
        # resume an active server.
        self.assertRaises(lib_exc.Conflict,
                          self.client.resume_server,
                          self.server_id)

    @test.attr(type=['negative'])
    @test.idempotent_id('7dd919e7-413f-4198-bebb-35e2a01b13e9')
    def test_get_console_output_of_non_existent_server(self):
        # get the console output for a non existent server
        nonexistent_server = data_utils.rand_uuid()
        self.assertRaises(lib_exc.NotFound,
                          self.client.get_console_output,
                          nonexistent_server, 10)

    @test.attr(type=['negative'])
    @test.idempotent_id('6f47992b-5144-4250-9f8b-f00aa33950f3')
    def test_force_delete_nonexistent_server_id(self):
        # force-delete a non existent server
        nonexistent_server = data_utils.rand_uuid()
        self.assertRaises(lib_exc.NotFound,
                          self.client.force_delete_server,
                          nonexistent_server)

    @test.attr(type=['negative'])
    @test.idempotent_id('9c6d38cc-fcfb-437a-85b9-7b788af8bf01')
    def test_restore_nonexistent_server_id(self):
        # restore-delete a non existent server
        nonexistent_server = data_utils.rand_uuid()
        self.assertRaises(lib_exc.NotFound,
                          self.client.restore_soft_deleted_server,
                          nonexistent_server)

    @test.attr(type=['negative'])
    @test.idempotent_id('7fcadfab-bd6a-4753-8db7-4a51e51aade9')
    def test_restore_server_invalid_state(self):
        # we can only restore-delete a server in 'soft-delete' state
        self.assertRaises(lib_exc.Conflict,
                          self.client.restore_soft_deleted_server,
                          self.server_id)

    @test.idempotent_id('abca56e2-a892-48ea-b5e5-e07e69774816')
    @testtools.skipUnless(CONF.compute_feature_enabled.shelve,
                          'Shelve is not available.')
    @test.attr(type=['negative'])
    def test_shelve_non_existent_server(self):
        # shelve a non existent server
        nonexistent_server = data_utils.rand_uuid()
        self.assertRaises(lib_exc.NotFound, self.client.shelve_server,
                          nonexistent_server)

    @test.idempotent_id('443e4f9b-e6bf-4389-b601-3a710f15fddd')
    @testtools.skipUnless(CONF.compute_feature_enabled.shelve,
                          'Shelve is not available.')
    @test.attr(type=['negative'])
    def test_shelve_shelved_server(self):
        # shelve a shelved server.
        self.client.shelve_server(self.server_id)

        offload_time = CONF.compute.shelved_offload_time
        if offload_time >= 0:
            self.client.wait_for_server_status(self.server_id,
                                               'SHELVED_OFFLOADED',
                                               extra_timeout=offload_time)
        else:
            self.client.wait_for_server_status(self.server_id,
                                               'SHELVED')

        server = self.client.get_server(self.server_id)
<<<<<<< HEAD
        #image_name = server['name'] + '-shelved'
        #params = {'name': image_name}
        #images = self.images_client.list_images(params)
        #self.assertEqual(1, len(images))
        #self.assertEqual(image_name, images[0]['name'])
=======
        image_name = server['name'] + '-shelved'
        params = {'name': image_name}
        images = self.images_client.list_images(**params)
        self.assertEqual(1, len(images))
        self.assertEqual(image_name, images[0]['name'])
>>>>>>> ef62a1fe

        self.assertRaises(lib_exc.Conflict,
                          self.client.shelve_server,
                          self.server_id)

        self.client.unshelve_server(self.server_id)

    @test.idempotent_id('23d23b37-afaf-40d7-aa5d-5726f82d8821')
    @testtools.skipUnless(CONF.compute_feature_enabled.shelve,
                          'Shelve is not available.')
    @test.attr(type=['negative'])
    def test_unshelve_non_existent_server(self):
        # unshelve a non existent server
        nonexistent_server = data_utils.rand_uuid()
        self.assertRaises(lib_exc.NotFound, self.client.unshelve_server,
                          nonexistent_server)

    @test.idempotent_id('8f198ded-1cca-4228-9e65-c6b449c54880')
    @testtools.skipUnless(CONF.compute_feature_enabled.shelve,
                          'Shelve is not available.')
    @test.attr(type=['negative'])
    def test_unshelve_server_invalid_state(self):
        # unshelve an active server.
        self.assertRaises(lib_exc.Conflict,
                          self.client.unshelve_server,
                          self.server_id)<|MERGE_RESOLUTION|>--- conflicted
+++ resolved
@@ -473,19 +473,11 @@
                                                'SHELVED')
 
         server = self.client.get_server(self.server_id)
-<<<<<<< HEAD
-        #image_name = server['name'] + '-shelved'
-        #params = {'name': image_name}
-        #images = self.images_client.list_images(params)
-        #self.assertEqual(1, len(images))
-        #self.assertEqual(image_name, images[0]['name'])
-=======
         image_name = server['name'] + '-shelved'
         params = {'name': image_name}
         images = self.images_client.list_images(**params)
         self.assertEqual(1, len(images))
         self.assertEqual(image_name, images[0]['name'])
->>>>>>> ef62a1fe
 
         self.assertRaises(lib_exc.Conflict,
                           self.client.shelve_server,
