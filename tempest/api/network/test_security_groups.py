# Copyright 2013 OpenStack Foundation
# All Rights Reserved.
#
#    Licensed under the Apache License, Version 2.0 (the "License"); you may
#    not use this file except in compliance with the License. You may obtain
#    a copy of the License at
#
#         http://www.apache.org/licenses/LICENSE-2.0
#
#    Unless required by applicable law or agreed to in writing, software
#    distributed under the License is distributed on an "AS IS" BASIS, WITHOUT
#    WARRANTIES OR CONDITIONS OF ANY KIND, either express or implied. See the
#    License for the specific language governing permissions and limitations
#    under the License.

import six

from tempest.api.network import base_security_groups as base
from tempest.common.utils import data_utils
from tempest import config
from tempest import test

CONF = config.CONF


class SecGroupTest(base.BaseSecGroupTest):
    _interface = 'json'
    _tenant_network_cidr = CONF.network.tenant_network_cidr

    @classmethod
    def resource_setup(cls):
        super(SecGroupTest, cls).resource_setup()
        if not test.is_extension_enabled('security-group', 'network'):
            msg = "security-group extension not enabled."
            raise cls.skipException(msg)

    def _create_verify_security_group_rule(self, sg_id, direction,
                                           ethertype, protocol,
                                           port_range_min,
                                           port_range_max,
                                           remote_group_id=None,
                                           remote_ip_prefix=None):
        # Create Security Group rule with the input params and validate
        # that SG rule is created with the same parameters.
        resp, rule_create_body = self.client.create_security_group_rule(
            security_group_id=sg_id,
            direction=direction,
            ethertype=ethertype,
            protocol=protocol,
            port_range_min=port_range_min,
            port_range_max=port_range_max,
            remote_group_id=remote_group_id,
            remote_ip_prefix=remote_ip_prefix
        )

        sec_group_rule = rule_create_body['security_group_rule']
        self.addCleanup(self._delete_security_group_rule,
                        sec_group_rule['id'])

        expected = {'direction': direction, 'protocol': protocol,
                    'ethertype': ethertype, 'port_range_min': port_range_min,
                    'port_range_max': port_range_max,
                    'remote_group_id': remote_group_id,
                    'remote_ip_prefix': remote_ip_prefix}
        for key, value in six.iteritems(expected):
            self.assertEqual(value, sec_group_rule[key],
                             "Field %s of the created security group "
                             "rule does not match with %s." %
                             (key, value))

    @test.attr(type='smoke')
    def test_list_security_groups(self):
        # Verify the that security group belonging to tenant exist in list
        _, body = self.client.list_security_groups()
        security_groups = body['security_groups']
        found = None
        for n in security_groups:
            if (n['name'] == 'default'):
                found = n['id']
        msg = "Security-group list doesn't contain default security-group"
        self.assertIsNotNone(found, msg)

    @test.attr(type='smoke')
    def test_create_list_update_show_delete_security_group(self):
        group_create_body, name = self._create_security_group()

        # List security groups and verify if created group is there in response
        _, list_body = self.client.list_security_groups()
        secgroup_list = list()
        for secgroup in list_body['security_groups']:
            secgroup_list.append(secgroup['id'])
        self.assertIn(group_create_body['security_group']['id'], secgroup_list)
        # Update the security group
        new_name = data_utils.rand_name('security-')
        new_description = data_utils.rand_name('security-description')
        _, update_body = self.client.update_security_group(
            group_create_body['security_group']['id'],
            name=new_name,
            description=new_description)
        # Verify if security group is updated
        self.assertEqual(update_body['security_group']['name'], new_name)
        self.assertEqual(update_body['security_group']['description'],
                         new_description)
        # Show details of the updated security group
        resp, show_body = self.client.show_security_group(
            group_create_body['security_group']['id'])
        self.assertEqual(show_body['security_group']['name'], new_name)
        self.assertEqual(show_body['security_group']['description'],
                         new_description)

    @test.attr(type='smoke')
    def test_create_show_delete_security_group_rule(self):
        group_create_body, _ = self._create_security_group()

        # Create rules for each protocol
        protocols = ['tcp', 'udp', 'icmp']
        for protocol in protocols:
            _, rule_create_body = self.client.create_security_group_rule(
                security_group_id=group_create_body['security_group']['id'],
                protocol=protocol,
                direction='ingress',
                ethertype=self.ethertype
            )

            # Show details of the created security rule
            _, show_rule_body = self.client.show_security_group_rule(
                rule_create_body['security_group_rule']['id']
            )
            create_dict = rule_create_body['security_group_rule']
            for key, value in six.iteritems(create_dict):
                self.assertEqual(value,
                                 show_rule_body['security_group_rule'][key],
                                 "%s does not match." % key)

            # List rules and verify created rule is in response
            _, rule_list_body = self.client.list_security_group_rules()
            rule_list = [rule['id']
                         for rule in rule_list_body['security_group_rules']]
            self.assertIn(rule_create_body['security_group_rule']['id'],
                          rule_list)

    @test.attr(type='smoke')
    def test_create_security_group_rule_with_additional_args(self):
        """Verify security group rule with additional arguments works.

        direction:ingress, ethertype:[IPv4/IPv6],
        protocol:tcp, port_range_min:77, port_range_max:77
        """
        group_create_body, _ = self._create_security_group()
        sg_id = group_create_body['security_group']['id']
        direction = 'ingress'
        protocol = 'tcp'
        port_range_min = 77
        port_range_max = 77
        self._create_verify_security_group_rule(sg_id, direction,
                                                self.ethertype, protocol,
                                                port_range_min,
                                                port_range_max)

    @test.attr(type='smoke')
    def test_create_security_group_rule_with_icmp_type_code(self):
        """Verify security group rule for icmp protocol works.

        Specify icmp type (port_range_min) and icmp code
        (port_range_max) with different values. A seperate testcase
        is added for icmp protocol as icmp validation would be
        different from tcp/udp.
        """
        group_create_body, _ = self._create_security_group()

        sg_id = group_create_body['security_group']['id']
        direction = 'ingress'
        protocol = 'icmp'
        icmp_type_codes = [(3, 2), (2, 3), (3, 0), (2, None)]
        for icmp_type, icmp_code in icmp_type_codes:
            self._create_verify_security_group_rule(sg_id, direction,
                                                    self.ethertype, protocol,
                                                    icmp_type, icmp_code)

    @test.attr(type='smoke')
    def test_create_security_group_rule_with_remote_group_id(self):
        # Verify creating security group rule with remote_group_id works
        sg1_body, _ = self._create_security_group()
        sg2_body, _ = self._create_security_group()

        sg_id = sg1_body['security_group']['id']
        direction = 'ingress'
        protocol = 'udp'
        port_range_min = 50
        port_range_max = 55
        remote_id = sg2_body['security_group']['id']
        self._create_verify_security_group_rule(sg_id, direction,
                                                self.ethertype, protocol,
                                                port_range_min,
                                                port_range_max,
                                                remote_group_id=remote_id)

    @test.attr(type='smoke')
    def test_create_security_group_rule_with_remote_ip_prefix(self):
        # Verify creating security group rule with remote_ip_prefix works
        sg1_body, _ = self._create_security_group()

        sg_id = sg1_body['security_group']['id']
        direction = 'ingress'
        protocol = 'tcp'
        port_range_min = 76
        port_range_max = 77
        ip_prefix = self._tenant_network_cidr
        self._create_verify_security_group_rule(sg_id, direction,
                                                self.ethertype, protocol,
                                                port_range_min,
                                                port_range_max,
                                                remote_ip_prefix=ip_prefix)


class SecGroupIPv6Test(SecGroupTest):
    _ip_version = 6
    _tenant_network_cidr = CONF.network.tenant_network_v6_cidr

<<<<<<< HEAD
    @classmethod
    def resource_setup(cls):
        if not CONF.network_feature_enabled.ipv6:
            skip_msg = "IPv6 Tests are disabled."
            raise cls.skipException(skip_msg)
        super(SecGroupIPv6Test, cls).resource_setup()

    @test.attr(type='smoke')
    def test_create_security_group_rule_with_dufferent_ip_versions(self):
        # Verify creating security group rule with
        # different IP versions in the same group
        sg1_body, _ = self._create_security_group()
=======
>>>>>>> 9981e168

        sg_id = sg1_body['security_group']['id']
        direction = 'ingress'
        protocol = 'tcp'
        port_range_min = 76
        port_range_max = 77
        versions = {4: {"ip_prefix": CONF.network.tenant_network_cidr,
                        "ethertype": "IPv4"},
                    6: {"ip_prefix": CONF.network.tenant_network_v6_cidr,
                        "ethertype": "IPv6"}}
        for num in versions:
            self._create_verify_security_group_rule(
                sg_id, direction,
                versions[num]["ethertype"],
                protocol,
                port_range_min,
                port_range_max,
                remote_ip_prefix=versions[num]["ip_prefix"])<|MERGE_RESOLUTION|>--- conflicted
+++ resolved
@@ -213,25 +213,19 @@
                                                 remote_ip_prefix=ip_prefix)
 
 
+class SecGroupTestXML(SecGroupTest):
+    _interface = 'xml'
+
+
 class SecGroupIPv6Test(SecGroupTest):
     _ip_version = 6
     _tenant_network_cidr = CONF.network.tenant_network_v6_cidr
-
-<<<<<<< HEAD
-    @classmethod
-    def resource_setup(cls):
-        if not CONF.network_feature_enabled.ipv6:
-            skip_msg = "IPv6 Tests are disabled."
-            raise cls.skipException(skip_msg)
-        super(SecGroupIPv6Test, cls).resource_setup()
 
     @test.attr(type='smoke')
     def test_create_security_group_rule_with_dufferent_ip_versions(self):
         # Verify creating security group rule with
         # different IP versions in the same group
         sg1_body, _ = self._create_security_group()
-=======
->>>>>>> 9981e168
 
         sg_id = sg1_body['security_group']['id']
         direction = 'ingress'
@@ -249,4 +243,8 @@
                 protocol,
                 port_range_min,
                 port_range_max,
-                remote_ip_prefix=versions[num]["ip_prefix"])+                remote_ip_prefix=versions[num]["ip_prefix"])
+
+
+class SecGroupIPv6TestXML(SecGroupIPv6Test):
+    _interface = 'xml'