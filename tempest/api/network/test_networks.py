# Copyright 2012 OpenStack Foundation
# All Rights Reserved.
#
#    Licensed under the Apache License, Version 2.0 (the "License"); you may
#    not use this file except in compliance with the License. You may obtain
#    a copy of the License at
#
#         http://www.apache.org/licenses/LICENSE-2.0
#
#    Unless required by applicable law or agreed to in writing, software
#    distributed under the License is distributed on an "AS IS" BASIS, WITHOUT
#    WARRANTIES OR CONDITIONS OF ANY KIND, either express or implied. See the
#    License for the specific language governing permissions and limitations
#    under the License.

import netaddr
import testtools

from tempest.api.network import base
from tempest.common import custom_matchers
from tempest.common.utils import data_utils
from tempest import config
from tempest import exceptions
from tempest import test

CONF = config.CONF


class NetworksTestJSON(base.BaseNetworkTest):
    _interface = 'json'

    """
    Tests the following operations in the Neutron API using the REST client for
    Neutron:

        create a network for a tenant
        list tenant's networks
        show a tenant network details
        create a subnet for a tenant
        list tenant's subnets
        show a tenant subnet details
        network update
        subnet update
        delete a network also deletes its subnets

        All subnet tests are run once with ipv4 and once with ipv6.

    v2.0 of the Neutron API is assumed. It is also assumed that the following
    options are defined in the [network] section of etc/tempest.conf:

        tenant_network_cidr with a block of cidr's from which smaller blocks
        can be allocated for tenant ipv4 subnets

        tenant_network_v6_cidr is the equivalent for ipv6 subnets

        tenant_network_mask_bits with the mask bits to be used to partition the
        block defined by tenant_network_cidr

        tenant_network_v6_mask_bits is the equivalent for ipv6 subnets
    """

    @classmethod
    def resource_setup(cls):
        super(NetworksTestJSON, cls).resource_setup()
        cls.network = cls.create_network()
        cls.name = cls.network['name']
        cls.subnet = cls.create_subnet(cls.network)
        cls.cidr = cls.subnet['cidr']
        cls._subnet_data = {6: {'gateway':
                                str(cls._get_gateway_from_tempest_conf(6)),
                                'allocation_pools':
                                cls._get_allocation_pools_from_gateway(6),
                                'dns_nameservers': ['2001:4860:4860::8844',
                                                    '2001:4860:4860::8888'],
                                'host_routes': [{'destination': '2001::/64',
                                                 'nexthop': '2003::1'}],
                                'new_host_routes': [{'destination':
                                                     '2001::/64',
                                                     'nexthop': '2005::1'}],
                                'new_dns_nameservers':
                                ['2001:4860:4860::7744',
                                 '2001:4860:4860::7888']},
                            4: {'gateway':
                                str(cls._get_gateway_from_tempest_conf(4)),
                                'allocation_pools':
                                cls._get_allocation_pools_from_gateway(4),
                                'dns_nameservers': ['8.8.4.4', '8.8.8.8'],
                                'host_routes': [{'destination': '10.20.0.0/32',
                                                 'nexthop': '10.100.1.1'}],
                                'new_host_routes': [{'destination':
                                                     '10.20.0.0/32',
                                                     'nexthop':
                                                     '10.100.1.2'}],
                                'new_dns_nameservers': ['7.8.8.8', '7.8.4.4']}}

    @classmethod
    def _get_gateway_from_tempest_conf(cls, ip_version):
        """Return first subnet gateway for configured CIDR """
        if ip_version == 4:
            cidr = netaddr.IPNetwork(CONF.network.tenant_network_cidr)
            mask_bits = CONF.network.tenant_network_mask_bits
        elif ip_version == 6:
            cidr = netaddr.IPNetwork(CONF.network.tenant_network_v6_cidr)
            mask_bits = CONF.network.tenant_network_v6_mask_bits

        if mask_bits >= cidr.prefixlen:
            return netaddr.IPAddress(cidr) + 1
        else:
            for subnet in cidr.subnet(mask_bits):
                return netaddr.IPAddress(subnet) + 1

    @classmethod
    def _get_allocation_pools_from_gateway(cls, ip_version):
        """Return allocation range for subnet of given gateway"""
        gateway = cls._get_gateway_from_tempest_conf(ip_version)
        return [{'start': str(gateway + 2), 'end': str(gateway + 3)}]

    def subnet_dict(self, include_keys):
        """Return a subnet dict which has include_keys and their corresponding
           value from self._subnet_data
        """
        return dict((key, self._subnet_data[self._ip_version][key])
                    for key in include_keys)

    def _compare_resource_attrs(self, actual, expected):
        exclude_keys = set(actual).symmetric_difference(expected)
        self.assertThat(actual, custom_matchers.MatchesDictExceptForKeys(
                        expected, exclude_keys))

    def _create_verify_delete_subnet(self, cidr=None, mask_bits=None,
                                     **kwargs):
        network = self.create_network()
        net_id = network['id']
        gateway = kwargs.pop('gateway', None)
        subnet = self.create_subnet(network, gateway, cidr, mask_bits,
                                    **kwargs)
        compare_args_full = dict(gateway_ip=gateway, cidr=cidr,
                                 mask_bits=mask_bits, **kwargs)
        compare_args = dict((k, v) for k, v in compare_args_full.iteritems()
                            if v is not None)

        if 'dns_nameservers' in set(subnet).intersection(compare_args):
            self.assertEqual(sorted(compare_args['dns_nameservers']),
                             sorted(subnet['dns_nameservers']))
            del subnet['dns_nameservers'], compare_args['dns_nameservers']

        self._compare_resource_attrs(subnet, compare_args)
        self.client.delete_network(net_id)
        self.networks.pop()
        self.subnets.pop()

    @test.attr(type='smoke')
    def test_create_update_delete_network_subnet(self):
        # Create a network
        name = data_utils.rand_name('network-')
        network = self.create_network(network_name=name)
        net_id = network['id']
        self.assertEqual('ACTIVE', network['status'])
        # Verify network update
        new_name = "New_network"
        _, body = self.client.update_network(net_id, name=new_name)
        updated_net = body['network']
        self.assertEqual(updated_net['name'], new_name)
        # Find a cidr that is not in use yet and create a subnet with it
        subnet = self.create_subnet(network)
        subnet_id = subnet['id']
        # Verify subnet update
        new_name = "New_subnet"
        _, body = self.client.update_subnet(subnet_id, name=new_name)
        updated_subnet = body['subnet']
        self.assertEqual(updated_subnet['name'], new_name)

    @test.attr(type='smoke')
    def test_show_network(self):
        # Verify the details of a network
        _, body = self.client.show_network(self.network['id'])
        network = body['network']
        for key in ['id', 'name']:
            self.assertEqual(network[key], self.network[key])

    @test.attr(type='smoke')
    def test_show_network_fields(self):
        # Verify specific fields of a network
        fields = ['id', 'name']
        _, body = self.client.show_network(self.network['id'],
                                           fields=fields)
        network = body['network']
        self.assertEqual(sorted(network.keys()), sorted(fields))
        for field_name in fields:
            self.assertEqual(network[field_name], self.network[field_name])

    @test.attr(type='smoke')
    def test_list_networks(self):
        # Verify the network exists in the list of all networks
        _, body = self.client.list_networks()
        networks = [network['id'] for network in body['networks']
                    if network['id'] == self.network['id']]
        self.assertNotEmpty(networks, "Created network not found in the list")

    @test.attr(type='smoke')
    def test_list_networks_fields(self):
        # Verify specific fields of the networks
        fields = ['id', 'name']
        _, body = self.client.list_networks(fields=fields)
        networks = body['networks']
        self.assertNotEmpty(networks, "Network list returned is empty")
        for network in networks:
            self.assertEqual(sorted(network.keys()), sorted(fields))

    @test.attr(type='smoke')
    def test_show_subnet(self):
        # Verify the details of a subnet
        _, body = self.client.show_subnet(self.subnet['id'])
        subnet = body['subnet']
        self.assertNotEmpty(subnet, "Subnet returned has no fields")
        for key in ['id', 'cidr']:
            self.assertIn(key, subnet)
            self.assertEqual(subnet[key], self.subnet[key])

    @test.attr(type='smoke')
    def test_show_subnet_fields(self):
        # Verify specific fields of a subnet
        fields = ['id', 'network_id']
        _, body = self.client.show_subnet(self.subnet['id'],
                                          fields=fields)
        subnet = body['subnet']
        self.assertEqual(sorted(subnet.keys()), sorted(fields))
        for field_name in fields:
            self.assertEqual(subnet[field_name], self.subnet[field_name])

    @test.attr(type='smoke')
    def test_list_subnets(self):
        # Verify the subnet exists in the list of all subnets
        _, body = self.client.list_subnets()
        subnets = [subnet['id'] for subnet in body['subnets']
                   if subnet['id'] == self.subnet['id']]
        self.assertNotEmpty(subnets, "Created subnet not found in the list")

    @test.attr(type='smoke')
    def test_list_subnets_fields(self):
        # Verify specific fields of subnets
        fields = ['id', 'network_id']
        _, body = self.client.list_subnets(fields=fields)
        subnets = body['subnets']
        self.assertNotEmpty(subnets, "Subnet list returned is empty")
        for subnet in subnets:
            self.assertEqual(sorted(subnet.keys()), sorted(fields))

    def _try_delete_network(self, net_id):
        # delete network, if it exists
        try:
            self.client.delete_network(net_id)
        # if network is not found, this means it was deleted in the test
        except exceptions.NotFound:
            pass

    @test.attr(type='smoke')
    def test_delete_network_with_subnet(self):
        # Creates a network
        name = data_utils.rand_name('network-')
        _, body = self.client.create_network(name=name)
        network = body['network']
        net_id = network['id']
        self.addCleanup(self._try_delete_network, net_id)

        # Find a cidr that is not in use yet and create a subnet with it
        subnet = self.create_subnet(network)
        subnet_id = subnet['id']

        # Delete network while the subnet still exists
        _, body = self.client.delete_network(net_id)

        # Verify that the subnet got automatically deleted.
        self.assertRaises(exceptions.NotFound, self.client.show_subnet,
                          subnet_id)

        # Since create_subnet adds the subnet to the delete list, and it is
        # is actually deleted here - this will create and issue, hence remove
        # it from the list.
        self.subnets.pop()

    @test.attr(type='smoke')
    def test_create_delete_subnet_with_gw(self):
        self._create_verify_delete_subnet(
            **self.subnet_dict(['gateway']))

    @test.attr(type='smoke')
    def test_create_delete_subnet_with_allocation_pools(self):
        self._create_verify_delete_subnet(
            **self.subnet_dict(['allocation_pools']))

    @test.attr(type='smoke')
    def test_create_delete_subnet_with_gw_and_allocation_pools(self):
        self._create_verify_delete_subnet(**self.subnet_dict(
            ['gateway', 'allocation_pools']))

    @test.attr(type='smoke')
    def test_create_delete_subnet_with_host_routes_and_dns_nameservers(self):
        self._create_verify_delete_subnet(
            **self.subnet_dict(['host_routes', 'dns_nameservers']))

    @test.attr(type='smoke')
    def test_create_delete_subnet_with_dhcp_enabled(self):
        self._create_verify_delete_subnet(enable_dhcp=True)

    @test.attr(type='smoke')
    def test_update_subnet_gw_dns_host_routes_dhcp(self):
        network = self.create_network()

        subnet = self.create_subnet(
            network, **self.subnet_dict(['gateway', 'host_routes',
                                        'dns_nameservers',
                                         'allocation_pools']))
        subnet_id = subnet['id']
        new_gateway = str(netaddr.IPAddress(
                          self._subnet_data[self._ip_version]['gateway']) + 1)
        # Verify subnet update
        new_host_routes = self._subnet_data[self._ip_version][
            'new_host_routes']

        new_dns_nameservers = self._subnet_data[self._ip_version][
            'new_dns_nameservers']
        kwargs = {'host_routes': new_host_routes,
                  'dns_nameservers': new_dns_nameservers,
                  'gateway_ip': new_gateway, 'enable_dhcp': True}

        new_name = "New_subnet"
        _, body = self.client.update_subnet(subnet_id, name=new_name,
                                            **kwargs)
        updated_subnet = body['subnet']
        kwargs['name'] = new_name
        self.assertEqual(sorted(updated_subnet['dns_nameservers']),
                         sorted(kwargs['dns_nameservers']))
        del subnet['dns_nameservers'], kwargs['dns_nameservers']

        self._compare_resource_attrs(updated_subnet, kwargs)

    @test.attr(type='smoke')
    def test_create_delete_subnet_all_attributes(self):
        self._create_verify_delete_subnet(
            enable_dhcp=True,
            **self.subnet_dict(['gateway', 'host_routes', 'dns_nameservers']))


class NetworksTestXML(NetworksTestJSON):
    _interface = 'xml'


class BulkNetworkOpsTestJSON(base.BaseNetworkTest):
    _interface = 'json'

    """
    Tests the following operations in the Neutron API using the REST client for
    Neutron:

        bulk network creation
        bulk subnet creation
        bulk port creation
        list tenant's networks

    v2.0 of the Neutron API is assumed. It is also assumed that the following
    options are defined in the [network] section of etc/tempest.conf:

        tenant_network_cidr with a block of cidr's from which smaller blocks
        can be allocated for tenant networks

        tenant_network_mask_bits with the mask bits to be used to partition the
        block defined by tenant-network_cidr
    """

    def _delete_networks(self, created_networks):
        for n in created_networks:
            self.client.delete_network(n['id'])
        # Asserting that the networks are not found in the list after deletion
        resp, body = self.client.list_networks()
        networks_list = [network['id'] for network in body['networks']]
        for n in created_networks:
            self.assertNotIn(n['id'], networks_list)

    def _delete_subnets(self, created_subnets):
        for n in created_subnets:
            self.client.delete_subnet(n['id'])
        # Asserting that the subnets are not found in the list after deletion
        resp, body = self.client.list_subnets()
        subnets_list = [subnet['id'] for subnet in body['subnets']]
        for n in created_subnets:
            self.assertNotIn(n['id'], subnets_list)

    def _delete_ports(self, created_ports):
        for n in created_ports:
            self.client.delete_port(n['id'])
        # Asserting that the ports are not found in the list after deletion
        resp, body = self.client.list_ports()
        ports_list = [port['id'] for port in body['ports']]
        for n in created_ports:
            self.assertNotIn(n['id'], ports_list)

    @test.attr(type='smoke')
    def test_bulk_create_delete_network(self):
        # Creates 2 networks in one request
        network_names = [data_utils.rand_name('network-'),
                         data_utils.rand_name('network-')]
        _, body = self.client.create_bulk_network(network_names)
        created_networks = body['networks']
        self.addCleanup(self._delete_networks, created_networks)
        # Asserting that the networks are found in the list after creation
        resp, body = self.client.list_networks()
        networks_list = [network['id'] for network in body['networks']]
        for n in created_networks:
            self.assertIsNotNone(n['id'])
            self.assertIn(n['id'], networks_list)

    @test.attr(type='smoke')
    def test_bulk_create_delete_subnet(self):
        networks = [self.create_network(), self.create_network()]
        # Creates 2 subnets in one request
        cidr = netaddr.IPNetwork(CONF.network.tenant_network_cidr)
        mask_bits = CONF.network.tenant_network_mask_bits
        cidrs = [subnet_cidr for subnet_cidr in cidr.subnet(mask_bits)]
        names = [data_utils.rand_name('subnet-') for i in range(len(networks))]
        subnets_list = []
        # TODO(raies): "for IPv6, version list [4, 6] will be used.
        # and cidr for IPv6 will be of IPv6"
        ip_version = [4, 4]
        for i in range(len(names)):
            p1 = {
                'network_id': networks[i]['id'],
                'cidr': str(cidrs[(i)]),
                'name': names[i],
                'ip_version': ip_version[i]
            }
            subnets_list.append(p1)
        del subnets_list[1]['name']
        _, body = self.client.create_bulk_subnet(subnets_list)
        created_subnets = body['subnets']
        self.addCleanup(self._delete_subnets, created_subnets)
        # Asserting that the subnets are found in the list after creation
        resp, body = self.client.list_subnets()
        subnets_list = [subnet['id'] for subnet in body['subnets']]
        for n in created_subnets:
            self.assertIsNotNone(n['id'])
            self.assertIn(n['id'], subnets_list)

    @test.attr(type='smoke')
    def test_bulk_create_delete_port(self):
        networks = [self.create_network(), self.create_network()]
        # Creates 2 ports in one request
        names = [data_utils.rand_name('port-') for i in range(len(networks))]
        port_list = []
        state = [True, False]
        for i in range(len(names)):
            p1 = {
                'network_id': networks[i]['id'],
                'name': names[i],
                'admin_state_up': state[i],
            }
            port_list.append(p1)
        del port_list[1]['name']
        _, body = self.client.create_bulk_port(port_list)
        created_ports = body['ports']
        self.addCleanup(self._delete_ports, created_ports)
        # Asserting that the ports are found in the list after creation
        resp, body = self.client.list_ports()
        ports_list = [port['id'] for port in body['ports']]
        for n in created_ports:
            self.assertIsNotNone(n['id'])
            self.assertIn(n['id'], ports_list)


class BulkNetworkOpsTestXML(BulkNetworkOpsTestJSON):
    _interface = 'xml'


class NetworksIpV6TestJSON(NetworksTestJSON):
    _ip_version = 6

    @classmethod
    def resource_setup(cls):
        if not CONF.network_feature_enabled.ipv6:
            skip_msg = "IPv6 Tests are disabled."
            raise cls.skipException(skip_msg)
        super(NetworksIpV6TestJSON, cls).resource_setup()

    @test.attr(type='smoke')
    def test_create_delete_subnet_with_gw(self):
        net = netaddr.IPNetwork(CONF.network.tenant_network_v6_cidr)
        gateway = str(netaddr.IPAddress(net.first + 2))
        name = data_utils.rand_name('network-')
        network = self.create_network(network_name=name)
        subnet = self.create_subnet(network, gateway)
        # Verifies Subnet GW in IPv6
        self.assertEqual(subnet['gateway_ip'], gateway)

    @test.attr(type='smoke')
    def test_create_delete_subnet_without_gw(self):
        net = netaddr.IPNetwork(CONF.network.tenant_network_v6_cidr)
        gateway_ip = str(netaddr.IPAddress(net.first + 1))
        name = data_utils.rand_name('network-')
        network = self.create_network(network_name=name)
        subnet = self.create_subnet(network)
        # Verifies Subnet GW in IPv6
        self.assertEqual(subnet['gateway_ip'], gateway_ip)

    @testtools.skipUnless(CONF.network_feature_enabled.ipv6_subnet_attributes,
                          "IPv6 extended attributes for subnets not "
                          "available")
    @test.attr(type='smoke')
    def test_create_delete_subnet_with_v6_attributes(self):
<<<<<<< HEAD
        name = data_utils.rand_name('network-')
        # from https://www.dropbox.com/s/9bojvv9vywsz8sd/IPv6%20Two%20Modes%20v3.0.pdf
        ipv6_valid_modes_combinations = [('slaac', 'slaac'),
                                         ('dhcpv6-stateful', 'dhcpv6-stateful'),
                                         ('dhcpv6-stateless', 'dhcpv6-stateless'),
                                         ('dhcpv6-stateless', None),
                                         ('dhcpv6-stateful', None),
                                         ('slaac', None),
                                         (None, 'slaac'),
                                         (None, 'dhcpv6-stateless'),
                                         (None, 'dhcpv6-stateful'),
                                         (None, None)
                                        ]
        for ra_mode, address_mode in ipv6_valid_modes_combinations:
            resp, body = self.client.create_network(name=name)
            self.assertEqual('201', resp['status'])
            network = body['network']
            net_id = network['id']
            kwargs = {'gateway': 'fe80::1',
                      'ipv6_ra_mode': ra_mode,
                      'ipv6_address_mode': address_mode}
            kwargs = {k: v for k,v in kwargs.items() if v}
            subnet = self.create_subnet(network, **kwargs)
            # Verifies Subnet GW in IPv6
            self.assertEqual(subnet['gateway_ip'], 'fe80::1')
            self.assertEqual(subnet['ipv6_ra_mode'], ra_mode)
            self.assertEqual(subnet['ipv6_address_mode'], address_mode)
            # Delete network and subnet
            resp, body = self.client.delete_network(net_id)
            self.assertEqual('204', resp['status'])
            self.subnets.pop()
=======
        self._create_verify_delete_subnet(
            gateway=self._subnet_data[self._ip_version]['gateway'],
            ipv6_ra_mode='slaac',
            ipv6_address_mode='slaac')
>>>>>>> d40ea28a


class NetworksIpV6TestXML(NetworksIpV6TestJSON):
    _interface = 'xml'<|MERGE_RESOLUTION|>--- conflicted
+++ resolved
@@ -506,44 +506,10 @@
                           "available")
     @test.attr(type='smoke')
     def test_create_delete_subnet_with_v6_attributes(self):
-<<<<<<< HEAD
-        name = data_utils.rand_name('network-')
-        # from https://www.dropbox.com/s/9bojvv9vywsz8sd/IPv6%20Two%20Modes%20v3.0.pdf
-        ipv6_valid_modes_combinations = [('slaac', 'slaac'),
-                                         ('dhcpv6-stateful', 'dhcpv6-stateful'),
-                                         ('dhcpv6-stateless', 'dhcpv6-stateless'),
-                                         ('dhcpv6-stateless', None),
-                                         ('dhcpv6-stateful', None),
-                                         ('slaac', None),
-                                         (None, 'slaac'),
-                                         (None, 'dhcpv6-stateless'),
-                                         (None, 'dhcpv6-stateful'),
-                                         (None, None)
-                                        ]
-        for ra_mode, address_mode in ipv6_valid_modes_combinations:
-            resp, body = self.client.create_network(name=name)
-            self.assertEqual('201', resp['status'])
-            network = body['network']
-            net_id = network['id']
-            kwargs = {'gateway': 'fe80::1',
-                      'ipv6_ra_mode': ra_mode,
-                      'ipv6_address_mode': address_mode}
-            kwargs = {k: v for k,v in kwargs.items() if v}
-            subnet = self.create_subnet(network, **kwargs)
-            # Verifies Subnet GW in IPv6
-            self.assertEqual(subnet['gateway_ip'], 'fe80::1')
-            self.assertEqual(subnet['ipv6_ra_mode'], ra_mode)
-            self.assertEqual(subnet['ipv6_address_mode'], address_mode)
-            # Delete network and subnet
-            resp, body = self.client.delete_network(net_id)
-            self.assertEqual('204', resp['status'])
-            self.subnets.pop()
-=======
         self._create_verify_delete_subnet(
             gateway=self._subnet_data[self._ip_version]['gateway'],
             ipv6_ra_mode='slaac',
             ipv6_address_mode='slaac')
->>>>>>> d40ea28a
 
 
 class NetworksIpV6TestXML(NetworksIpV6TestJSON):
