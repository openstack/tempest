# Copyright 2013 OpenStack Foundation
# All Rights Reserved.
#
#    Licensed under the Apache License, Version 2.0 (the "License"); you may
#    not use this file except in compliance with the License. You may obtain
#    a copy of the License at
#
#         http://www.apache.org/licenses/LICENSE-2.0
#
#    Unless required by applicable law or agreed to in writing, software
#    distributed under the License is distributed on an "AS IS" BASIS, WITHOUT
#    WARRANTIES OR CONDITIONS OF ANY KIND, either express or implied. See the
#    License for the specific language governing permissions and limitations
#    under the License.

import uuid

from tempest.api.network import base_security_groups as base
from tempest import config
from tempest import exceptions
from tempest import test

CONF = config.CONF


class NegativeSecGroupTest(base.BaseSecGroupTest):
    _interface = 'json'
    _tenant_network_cidr = CONF.network.tenant_network_cidr

    @classmethod
    def resource_setup(cls):
        super(NegativeSecGroupTest, cls).resource_setup()
        if not test.is_extension_enabled('security-group', 'network'):
            msg = "security-group extension not enabled."
            raise cls.skipException(msg)

    @test.attr(type=['negative', 'gate'])
    def test_show_non_existent_security_group(self):
        non_exist_id = str(uuid.uuid4())
        self.assertRaises(exceptions.NotFound, self.client.show_security_group,
                          non_exist_id)

    @test.attr(type=['negative', 'gate'])
    def test_show_non_existent_security_group_rule(self):
        non_exist_id = str(uuid.uuid4())
        self.assertRaises(exceptions.NotFound,
                          self.client.show_security_group_rule,
                          non_exist_id)

    @test.attr(type=['negative', 'gate'])
    def test_delete_non_existent_security_group(self):
        non_exist_id = str(uuid.uuid4())
        self.assertRaises(exceptions.NotFound,
                          self.client.delete_security_group,
                          non_exist_id
                          )

    @test.attr(type=['negative', 'gate'])
    def test_create_security_group_rule_with_bad_protocol(self):
        group_create_body, _ = self._create_security_group()

        # Create rule with bad protocol name
        pname = 'bad_protocol_name'
        self.assertRaises(
            exceptions.BadRequest, self.client.create_security_group_rule,
            security_group_id=group_create_body['security_group']['id'],
            protocol=pname, direction='ingress', ethertype=self.ethertype)

    @test.attr(type=['negative', 'gate'])
    def test_create_security_group_rule_with_bad_remote_ip_prefix(self):
        group_create_body, _ = self._create_security_group()

        # Create rule with bad remote_ip_prefix
        prefix = ['192.168.1./24', '192.168.1.1/33', 'bad_prefix', '256']
        for remote_ip_prefix in prefix:
            self.assertRaises(
                exceptions.BadRequest, self.client.create_security_group_rule,
                security_group_id=group_create_body['security_group']['id'],
                protocol='tcp', direction='ingress', ethertype=self.ethertype,
                remote_ip_prefix=remote_ip_prefix)

    @test.attr(type=['negative', 'gate'])
    def test_create_security_group_rule_with_non_existent_remote_groupid(self):
        group_create_body, _ = self._create_security_group()
        non_exist_id = str(uuid.uuid4())

        # Create rule with non existent remote_group_id
        group_ids = ['bad_group_id', non_exist_id]
        for remote_group_id in group_ids:
            self.assertRaises(
                exceptions.NotFound, self.client.create_security_group_rule,
                security_group_id=group_create_body['security_group']['id'],
                protocol='tcp', direction='ingress', ethertype=self.ethertype,
                remote_group_id=remote_group_id)

    @test.attr(type=['negative', 'gate'])
    def test_create_security_group_rule_with_remote_ip_and_group(self):
        sg1_body, _ = self._create_security_group()
        sg2_body, _ = self._create_security_group()

        # Create rule specifying both remote_ip_prefix and remote_group_id
        prefix = self._tenant_network_cidr
        self.assertRaises(
            exceptions.BadRequest, self.client.create_security_group_rule,
            security_group_id=sg1_body['security_group']['id'],
            protocol='tcp', direction='ingress',
            ethertype=self.ethertype, remote_ip_prefix=prefix,
            remote_group_id=sg2_body['security_group']['id'])

    @test.attr(type=['negative', 'gate'])
    def test_create_security_group_rule_with_bad_ethertype(self):
        group_create_body, _ = self._create_security_group()

        # Create rule with bad ethertype
        ethertype = 'bad_ethertype'
        self.assertRaises(
            exceptions.BadRequest, self.client.create_security_group_rule,
            security_group_id=group_create_body['security_group']['id'],
            protocol='udp', direction='ingress', ethertype=ethertype)

    @test.attr(type=['negative', 'gate'])
    def test_create_security_group_rule_with_invalid_ports(self):
        group_create_body, _ = self._create_security_group()

        # Create rule for tcp protocol with invalid ports
        states = [(-16, 80, 'Invalid value for port -16'),
                  (80, 79, 'port_range_min must be <= port_range_max'),
                  (80, 65536, 'Invalid value for port 65536'),
                  (None, 6, 'port_range_min must be <= port_range_max'),
                  (-16, 65536, 'Invalid value for port')]
        for pmin, pmax, msg in states:
            ex = self.assertRaises(
                exceptions.BadRequest, self.client.create_security_group_rule,
                security_group_id=group_create_body['security_group']['id'],
                protocol='tcp', port_range_min=pmin, port_range_max=pmax,
                direction='ingress', ethertype=self.ethertype)
            self.assertIn(msg, str(ex))

        # Create rule for icmp protocol with invalid ports
        states = [(1, 256, 'Invalid value for ICMP code'),
                  (None, 6, 'ICMP type (port-range-min) is missing'),
                  (300, 1, 'Invalid value for ICMP type')]
        for pmin, pmax, msg in states:
            ex = self.assertRaises(
                exceptions.BadRequest, self.client.create_security_group_rule,
                security_group_id=group_create_body['security_group']['id'],
                protocol='icmp', port_range_min=pmin, port_range_max=pmax,
                direction='ingress', ethertype=self.ethertype)
            self.assertIn(msg, str(ex))

    @test.attr(type=['negative', 'smoke'])
    def test_create_additional_default_security_group_fails(self):
        # Create security group named 'default', it should be failed.
        name = 'default'
        self.assertRaises(exceptions.Conflict,
                          self.client.create_security_group,
                          name=name)

    @test.attr(type=['negative', 'smoke'])
    def test_create_duplicate_security_group_rule_fails(self):
        # Create duplicate security group rule, it should fail.
        body, _ = self._create_security_group()

        min_port = 66
        max_port = 67
        # Create a rule with valid params
        resp, _ = self.client.create_security_group_rule(
            security_group_id=body['security_group']['id'],
            direction='ingress',
            ethertype=self.ethertype,
            protocol='tcp',
            port_range_min=min_port,
            port_range_max=max_port
        )

        # Try creating the same security group rule, it should fail
        self.assertRaises(
            exceptions.Conflict, self.client.create_security_group_rule,
            security_group_id=body['security_group']['id'],
            protocol='tcp', direction='ingress', ethertype=self.ethertype,
            port_range_min=min_port, port_range_max=max_port)

    @test.attr(type=['negative', 'smoke'])
    def test_create_security_group_rule_with_non_existent_security_group(self):
        # Create security group rules with not existing security group.
        non_existent_sg = str(uuid.uuid4())
        self.assertRaises(exceptions.NotFound,
                          self.client.create_security_group_rule,
                          security_group_id=non_existent_sg,
                          direction='ingress', ethertype=self.ethertype)


class NegativeSecGroupIPv6Test(NegativeSecGroupTest):
    _ip_version = 6
<<<<<<< HEAD
    _tenant_network_cidr = CONF.network.tenant_network_v6_cidr

    @test.attr(type=['negative', 'gate'])
    def test_create_security_group_rule_wrong_ip_prefix_version(self):
        group_create_body, _ = self._create_security_group()

        # Create rule with bad remote_ip_prefix
        pairs = ({'ethertype': 'IPv6',
                  'ip_prefix': CONF.network.tenant_network_cidr},
                 {'ethertype': 'IPv4',
                  'ip_prefix': CONF.network.tenant_network_v6_cidr})
        for pair in pairs:
            self.assertRaisesRegexp(
                exceptions.BadRequest,
                "Conflicting value ethertype",
                self.client.create_security_group_rule,
                security_group_id=group_create_body['security_group']['id'],
                protocol='tcp', direction='ingress',
                ethertype=pair['ethertype'],
                remote_ip_prefix=pair['ip_prefix'])


class NegativeSecGroupIPv6TestXML(NegativeSecGroupIPv6Test):
    _interface = 'xml'
=======
    _tenant_network_cidr = CONF.network.tenant_network_v6_cidr
>>>>>>> a7db669c
<|MERGE_RESOLUTION|>--- conflicted
+++ resolved
@@ -192,7 +192,6 @@
 
 class NegativeSecGroupIPv6Test(NegativeSecGroupTest):
     _ip_version = 6
-<<<<<<< HEAD
     _tenant_network_cidr = CONF.network.tenant_network_v6_cidr
 
     @test.attr(type=['negative', 'gate'])
@@ -212,11 +211,4 @@
                 security_group_id=group_create_body['security_group']['id'],
                 protocol='tcp', direction='ingress',
                 ethertype=pair['ethertype'],
-                remote_ip_prefix=pair['ip_prefix'])
-
-
-class NegativeSecGroupIPv6TestXML(NegativeSecGroupIPv6Test):
-    _interface = 'xml'
-=======
-    _tenant_network_cidr = CONF.network.tenant_network_v6_cidr
->>>>>>> a7db669c
+                remote_ip_prefix=pair['ip_prefix'])