--- conflicted
+++ resolved
@@ -103,9 +103,6 @@
         # Verify with show that router:external is False for network
         self.assertEqual(self.network['name'], show_net['name'])
         self.assertEqual(self.network['id'], show_net['id'])
-<<<<<<< HEAD
-        self.assertFalse(show_net['router:external'])
-=======
         self.assertFalse(show_net['router:external'])
 
     def test_delete_external_networks_with_floating_ip(self):
@@ -145,5 +142,4 @@
 
 
 class ExternalNetworksTestXML(ExternalNetworksTestJSON):
-    _interface = 'xml'
->>>>>>> bb19b266
+    _interface = 'xml'