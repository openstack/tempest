# Copyright 2012 OpenStack Foundation
# All Rights Reserved.
#
#    Licensed under the Apache License, Version 2.0 (the "License"); you may
#    not use this file except in compliance with the License. You may obtain
#    a copy of the License at
#
#         http://www.apache.org/licenses/LICENSE-2.0
#
#    Unless required by applicable law or agreed to in writing, software
#    distributed under the License is distributed on an "AS IS" BASIS, WITHOUT
#    WARRANTIES OR CONDITIONS OF ANY KIND, either express or implied. See the
#    License for the specific language governing permissions and limitations
#    under the License.

from tempest.api.volume import base
from tempest.common.utils import data_utils
from tempest import config
from tempest import test

CONF = config.CONF


class VolumeTypesTest(base.BaseVolumeV1AdminTest):
    _interface = "json"

    @classmethod
    @test.safe_setup
    def setUpClass(cls):
        super(VolumeTypesTest, cls).setUpClass()

        if cls._api_version == 1:
            cls.client = cls.os_adm.volume_types_client
        elif cls._api_version == 2:
            cls.client = cls.os_adm.volume_types_v2_client

    def _delete_volume(self, volume_id):
        self.volumes_client.delete_volume(volume_id)
        self.volumes_client.wait_for_resource_deletion(volume_id)

    def _delete_volume_type(self, volume_type_id):
        self.client.delete_volume_type(volume_type_id)

    @test.attr(type='smoke')
    def test_volume_type_list(self):
        # List Volume types.
        _, body = self.client.list_volume_types()
        self.assertIsInstance(body, list)

    @test.attr(type='smoke')
    def test_create_get_delete_volume_with_volume_type_and_extra_specs(self):
        # Create/get/delete volume with volume_type and extra spec.
        volume = {}
        vol_name = data_utils.rand_name("volume-")
        vol_type_name = data_utils.rand_name("volume-type-")
        proto = CONF.volume.storage_protocol
        vendor = CONF.volume.vendor_name
        extra_specs = {"storage_protocol": proto,
                       "vendor_name": vendor}
        body = {}
        _, body = self.client.create_volume_type(
            vol_type_name,
            extra_specs=extra_specs)
        self.assertIn('id', body)
        self.addCleanup(self._delete_volume_type, body['id'])
        self.assertIn('name', body)
        _, volume = self.volumes_client.create_volume(
            size=1, display_name=vol_name,
            volume_type=vol_type_name)
        self.assertIn('id', volume)
        self.addCleanup(self._delete_volume, volume['id'])
        self.assertIn('display_name', volume)
        self.assertEqual(volume['display_name'], vol_name,
                         "The created volume name is not equal "
                         "to the requested name")
        self.assertTrue(volume['id'] is not None,
                        "Field volume id is empty or not found.")
        self.volumes_client.wait_for_volume_status(volume['id'],
                                                   'available')
        _, fetched_volume = self.volumes_client.get_volume(volume['id'])
        self.assertEqual(vol_name, fetched_volume['display_name'],
                         'The fetched Volume is different '
                         'from the created Volume')
        self.assertEqual(volume['id'], fetched_volume['id'],
                         'The fetched Volume is different '
                         'from the created Volume')
        self.assertEqual(vol_type_name, fetched_volume['volume_type'],
                         'The fetched Volume is different '
                         'from the created Volume')

    @test.attr(type='smoke')
    def test_volume_type_create_get_delete(self):
        # Create/get volume type.
        body = {}
        name = data_utils.rand_name("volume-type-")
        proto = CONF.volume.storage_protocol
        vendor = CONF.volume.vendor_name
        extra_specs = {"storage_protocol": proto,
                       "vendor_name": vendor}
        _, body = self.client.create_volume_type(
            name,
            extra_specs=extra_specs)
        self.assertIn('id', body)
        self.addCleanup(self._delete_volume_type, body['id'])
        self.assertIn('name', body)
        self.assertEqual(body['name'], name,
                         "The created volume_type name is not equal "
                         "to the requested name")
        self.assertTrue(body['id'] is not None,
                        "Field volume_type id is empty or not found.")
        _, fetched_volume_type = self.client.get_volume_type(body['id'])
        self.assertEqual(name, fetched_volume_type['name'],
                         'The fetched Volume_type is different '
                         'from the created Volume_type')
        self.assertEqual(str(body['id']), fetched_volume_type['id'],
                         'The fetched Volume_type is different '
                         'from the created Volume_type')
        self.assertEqual(extra_specs, fetched_volume_type['extra_specs'],
                         'The fetched Volume_type is different '
                         'from the created Volume_type')

    @test.attr(type='smoke')
    def test_volume_type_encryption_create_get_delete(self):
        # Create/get/delete encryption type.
        provider = "LuksEncryptor"
        control_location = "front-end"
        name = data_utils.rand_name("volume-type-")
        _, body = self.client.create_volume_type(name)
        self.addCleanup(self._delete_volume_type, body['id'])

        # Create encryption type
        _, encryption_type = self.client.create_encryption_type(
            body['id'], provider=provider,
            control_location=control_location)
        self.assertIn('volume_type_id', encryption_type)
        self.assertEqual(provider, encryption_type['provider'],
                         "The created encryption_type provider is not equal "
                         "to the requested provider")
        self.assertEqual(control_location, encryption_type['control_location'],
                         "The created encryption_type control_location is not "
                         "equal to the requested control_location")

        # Get encryption type
        _, fetched_encryption_type = self.client.get_encryption_type(
            encryption_type['volume_type_id'])
        self.assertEqual(provider,
                         fetched_encryption_type['provider'],
                         'The fetched encryption_type provider is different '
                         'from the created encryption_type')
        self.assertEqual(control_location,
                         fetched_encryption_type['control_location'],
                         'The fetched encryption_type control_location is '
                         'different from the created encryption_type')

        # Delete encryption type
        self.client.delete_encryption_type(
            encryption_type['volume_type_id'])
        resource = {"id": encryption_type['volume_type_id'],
                    "type": "encryption-type"}
        self.client.wait_for_resource_deletion(resource)
        _, deleted_encryption_type = self.client.get_encryption_type(
            encryption_type['volume_type_id'])
<<<<<<< HEAD
        self.assertEqual(200, resp.status)
        self.assertEmpty(deleted_encryption_type)

class VolumeTypesV2Test(VolumeTypesTest):
    _api_version = 2
=======
        self.assertEmpty(deleted_encryption_type)
>>>>>>> eb3f2cdf
<|MERGE_RESOLUTION|>--- conflicted
+++ resolved
@@ -160,12 +160,7 @@
         self.client.wait_for_resource_deletion(resource)
         _, deleted_encryption_type = self.client.get_encryption_type(
             encryption_type['volume_type_id'])
-<<<<<<< HEAD
-        self.assertEqual(200, resp.status)
         self.assertEmpty(deleted_encryption_type)
 
 class VolumeTypesV2Test(VolumeTypesTest):
-    _api_version = 2
-=======
-        self.assertEmpty(deleted_encryption_type)
->>>>>>> eb3f2cdf
+    _api_version = 2