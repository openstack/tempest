--- conflicted
+++ resolved
@@ -70,16 +70,13 @@
                 msg = "Volume API v2 is disabled"
                 raise cls.skipException(msg)
             cls.volumes_client = cls.os.volumes_v2_client
-<<<<<<< HEAD
             cls.snapshots_client = cls.os.snapshots_v2_client
-=======
             cls.volumes_extension_client = cls.os.volumes_v2_extension_client
             cls.availability_zone_client = (
                 cls.os.volume_v2_availability_zone_client)
             # Special fields and resp code for cinder v2
             cls.special_fields = {'name_field': 'name',
                                   'descrip_field': 'description'}
->>>>>>> eb3f2cdf
 
         else:
             msg = ("Invalid Cinder API version (%s)" % cls._api_version)
@@ -109,17 +106,12 @@
     @classmethod
     def create_snapshot(cls, volume_id=1, **kwargs):
         """Wrapper utility that returns a test snapshot."""
-<<<<<<< HEAD
         resp, snapshot = cls.snapshots_client.create_snapshot(volume_id,
                                                               **kwargs)
         if cls._api_version == 1:
             assert 200 == resp.status
         elif cls._api_version == 2:
             assert 202 == resp.status
-=======
-        _, snapshot = cls.snapshots_client.create_snapshot(volume_id,
-                                                           **kwargs)
->>>>>>> eb3f2cdf
         cls.snapshots.append(snapshot)
         cls.snapshots_client.wait_for_snapshot_status(snapshot['id'],
                                                       'available')
