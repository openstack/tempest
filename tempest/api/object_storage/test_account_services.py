--- conflicted
+++ resolved
@@ -121,11 +121,7 @@
         self.assertEqual(container_list.find(".//count").tag, 'count')
         self.assertEqual(container_list.find(".//bytes").tag, 'bytes')
 
-<<<<<<< HEAD
-    @decorators.skip_because(bug="1419600")
-    @test.attr(type='smoke')
-=======
->>>>>>> 608cbe35
+    @test.attr(type='smoke')
     @test.idempotent_id('6eb04a6a-4860-4e31-ba91-ea3347d76b58')
     @testtools.skipIf(
         not CONF.object_storage_feature_enabled.discoverability,
@@ -166,11 +162,8 @@
 
         self.assertEqual(len(container_list), self.containers_count / 2 - 1)
 
-<<<<<<< HEAD
     @decorators.skip_because(bug="1417479")
     @test.attr(type='smoke')
-=======
->>>>>>> 608cbe35
     @test.idempotent_id('5ca164e4-7bde-43fa-bafb-913b53b9e786')
     def test_list_containers_with_end_marker(self):
         # list containers using end_marker param
@@ -189,11 +182,8 @@
         self.assertHeaders(resp, 'Account', 'GET')
         self.assertEqual(len(container_list), self.containers_count / 2)
 
-<<<<<<< HEAD
     @decorators.skip_because(bug="1417479")
     @test.attr(type='smoke')
-=======
->>>>>>> 608cbe35
     @test.idempotent_id('ac8502c2-d4e4-4f68-85a6-40befea2ef5e')
     def test_list_containers_with_marker_and_end_marker(self):
         # list containers combining marker and end_marker param
@@ -219,11 +209,8 @@
 
             self.assertTrue(len(container_list) <= limit, str(container_list))
 
-<<<<<<< HEAD
     @decorators.skip_because(bug="1417479")
     @test.attr(type='smoke')
-=======
->>>>>>> 608cbe35
     @test.idempotent_id('888a3f0e-7214-4806-8e50-5e0c9a69bb5e')
     def test_list_containers_with_limit_and_end_marker(self):
         # list containers combining limit and end_marker param
@@ -236,11 +223,8 @@
         self.assertEqual(len(container_list),
                          min(limit, self.containers_count / 2))
 
-<<<<<<< HEAD
     @decorators.skip_because(bug="1417479")
     @test.attr(type='smoke')
-=======
->>>>>>> 608cbe35
     @test.idempotent_id('8cf98d9c-e3a0-4e44-971b-c87656fdddbd')
     def test_list_containers_with_limit_and_marker_and_end_marker(self):
         # list containers combining limit, marker and end_marker param
@@ -278,11 +262,8 @@
         self.assertHeaders(resp, 'Account', 'HEAD')
         self.assertNotIn('x-account-meta-', str(resp))
 
-<<<<<<< HEAD
-    @decorators.skip_because(bug="1417506")
-    @test.attr(type='smoke')
-=======
->>>>>>> 608cbe35
+    @decorators.skip_because(bug="1417506")
+    @test.attr(type='smoke')
     @test.idempotent_id('e2a08b5f-3115-4768-a3ee-d4287acd6c08')
     def test_update_account_metadata_with_create_metadata(self):
         # add metadata to account
@@ -297,11 +278,8 @@
 
         self.account_client.delete_account_metadata(metadata)
 
-<<<<<<< HEAD
-    @decorators.skip_because(bug="1417506")
-    @test.attr(type='smoke')
-=======
->>>>>>> 608cbe35
+    @decorators.skip_because(bug="1417506")
+    @test.attr(type='smoke')
     @test.idempotent_id('9f60348d-c46f-4465-ae06-d51dbd470953')
     def test_update_account_metadata_with_delete_matadata(self):
         # delete metadata from account
@@ -313,11 +291,8 @@
         resp, _ = self.account_client.list_account_metadata()
         self.assertNotIn('x-account-meta-test-account-meta1', resp)
 
-<<<<<<< HEAD
-    @decorators.skip_because(bug="1417506")
-    @test.attr(type='smoke')
-=======
->>>>>>> 608cbe35
+    @decorators.skip_because(bug="1417506")
+    @test.attr(type='smoke')
     @test.idempotent_id('64fd53f3-adbd-4639-af54-436e4982dbfb')
     def test_update_account_metadata_with_create_matadata_key(self):
         # if the value of metadata is not set, the metadata is not
@@ -329,11 +304,8 @@
         resp, _ = self.account_client.list_account_metadata()
         self.assertNotIn('x-account-meta-test-account-meta1', resp)
 
-<<<<<<< HEAD
-    @decorators.skip_because(bug="1417506")
-    @test.attr(type='smoke')
-=======
->>>>>>> 608cbe35
+    @decorators.skip_because(bug="1417506")
+    @test.attr(type='smoke')
     @test.idempotent_id('d4d884d3-4696-4b85-bc98-4f57c4dd2bf1')
     def test_update_account_metadata_with_delete_matadata_key(self):
         # Although the value of metadata is not set, the feature of
@@ -347,11 +319,8 @@
         resp, _ = self.account_client.list_account_metadata()
         self.assertNotIn('x-account-meta-test-account-meta1', resp)
 
-<<<<<<< HEAD
-    @decorators.skip_because(bug="1417506")
-    @test.attr(type='smoke')
-=======
->>>>>>> 608cbe35
+    @decorators.skip_because(bug="1417506")
+    @test.attr(type='smoke')
     @test.idempotent_id('8e5fc073-59b9-42ee-984a-29ed11b2c749')
     def test_update_account_metadata_with_create_and_delete_metadata(self):
         # Send a request adding and deleting metadata requests simultaneously
