--- conflicted
+++ resolved
@@ -224,11 +224,8 @@
                       'limit': limit}
             resp, container_list = \
                 self.account_client.list_account_containers(params=params)
-<<<<<<< HEAD
-=======
             self.assertHeaders(resp, 'Account', 'GET')
 
->>>>>>> a4383030
             self.assertTrue(len(container_list) <= limit, str(container_list))
 
     @test.attr(type='smoke')
