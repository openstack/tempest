# Copyright (C) 2013 eNovance SAS <licensing@enovance.com>
#
# Licensed under the Apache License, Version 2.0 (the "License"); you may
# not use this file except in compliance with the License. You may obtain
# a copy of the License at
#
#      http://www.apache.org/licenses/LICENSE-2.0
#
# Unless required by applicable law or agreed to in writing, software
# distributed under the License is distributed on an "AS IS" BASIS, WITHOUT
# WARRANTIES OR CONDITIONS OF ANY KIND, either express or implied. See the
# License for the specific language governing permissions and limitations
# under the License.

import hashlib
import hmac
import time

from six.moves.urllib import parse as urlparse
from tempest_lib.common.utils import data_utils
from tempest_lib import exceptions as lib_exc

from tempest.api.object_storage import base
from tempest import test
from tempest_lib import decorators


class ObjectTempUrlNegativeTest(base.BaseObjectTest):

    metadata = {}
    containers = []

    @classmethod
    def resource_setup(cls):
        super(ObjectTempUrlNegativeTest, cls).resource_setup()

        cls.container_name = data_utils.rand_name(name='TestContainer')
        cls.container_client.create_container(cls.container_name)
        cls.containers = [cls.container_name]

        # update account metadata
        cls.key = 'Meta'
        cls.metadata = {'Temp-URL-Key': cls.key}
        cls.account_client.create_account_metadata(metadata=cls.metadata)
        cls.account_client_metadata, _ = \
            cls.account_client.list_account_metadata()

    @classmethod
    def resource_cleanup(cls):
        #Bug = 1417477
        #resp, _ = cls.account_client.delete_account_metadata(
        #    metadata=cls.metadata)

        cls.delete_containers(cls.containers)

        super(ObjectTempUrlNegativeTest, cls).resource_cleanup()

    def setUp(self):
        super(ObjectTempUrlNegativeTest, self).setUp()
        #Bug = 1417477
        # make sure the metadata has been set
        #self.assertIn('x-account-meta-temp-url-key',
        #              self.account_client_metadata)

        #self.assertEqual(
        #    self.account_client_metadata['x-account-meta-temp-url-key'],
        #    self.key)

        # create object
        self.object_name = data_utils.rand_name(name='ObjectTemp')
        self.content = data_utils.arbitrary_string(size=len(self.object_name),
                                                   base_text=self.object_name)
        self.object_client.create_object(self.container_name,
                                         self.object_name, self.content)

    def _get_expiry_date(self, expiration_time=1000):
        return int(time.time() + expiration_time)

    def _get_temp_url(self, container, object_name, method, expires,
                      key):
        """Create the temporary URL."""

        path = "%s/%s/%s" % (
            urlparse.urlparse(self.object_client.base_url).path,
            container, object_name)

        hmac_body = '%s\n%s\n%s' % (method, expires, path)
        sig = hmac.new(key, hmac_body, hashlib.sha1).hexdigest()

        url = "%s/%s?temp_url_sig=%s&temp_url_expires=%s" % (container,
                                                             object_name,
                                                             sig, expires)

        return url

<<<<<<< HEAD
    @decorators.skip_because(bug="1417478")
    @test.attr(type=['gate', 'negative'])
=======
    @test.attr(type=['negative'])
>>>>>>> 608cbe35
    @test.idempotent_id('5a583aca-c804-41ba-9d9a-e7be132bdf0b')
    @test.requires_ext(extension='tempurl', service='object')
    def test_get_object_after_expiration_time(self):

        expires = self._get_expiry_date(1)
        # get a temp URL for the created object
        url = self._get_temp_url(self.container_name,
                                 self.object_name, "GET",
                                 expires, self.key)

        # temp URL is valid for 1 seconds, let's wait 2
        time.sleep(2)

        self.assertRaises(lib_exc.Unauthorized,
                          self.object_client.get, url)<|MERGE_RESOLUTION|>--- conflicted
+++ resolved
@@ -93,12 +93,8 @@
 
         return url
 
-<<<<<<< HEAD
     @decorators.skip_because(bug="1417478")
     @test.attr(type=['gate', 'negative'])
-=======
-    @test.attr(type=['negative'])
->>>>>>> 608cbe35
     @test.idempotent_id('5a583aca-c804-41ba-9d9a-e7be132bdf0b')
     @test.requires_ext(extension='tempurl', service='object')
     def test_get_object_after_expiration_time(self):
