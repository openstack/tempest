# Copyright 2013 OpenStack Foundation
# Copyright 2013 IBM Corp
# All Rights Reserved.
#
#    Licensed under the Apache License, Version 2.0 (the "License"); you may
#    not use this file except in compliance with the License. You may obtain
#    a copy of the License at
#
#         http://www.apache.org/licenses/LICENSE-2.0
#
#    Unless required by applicable law or agreed to in writing, software
#    distributed under the License is distributed on an "AS IS" BASIS, WITHOUT
#    WARRANTIES OR CONDITIONS OF ANY KIND, either express or implied. See the
#    License for the specific language governing permissions and limitations
#    under the License.

import random

from six import moves
from tempest_lib.common.utils import data_utils
from tempest_lib import decorators
from tempest.api.image import base
from tempest import test


class BasicOperationsImagesTest(base.BaseV2ImageTest):
    """
    Here we test the basic operations of images
    """
    @decorators.skip_because(bug="1452987")
    @test.attr(type='smoke')
    @test.idempotent_id('139b765e-7f3d-4b3d-8b37-3ca3876ee318')
    def test_register_upload_get_image_file(self):

        """
        Here we test these functionalities - Register image,
        upload the image file, get image and get image file api's
        """

        uuid = '00000000-1111-2222-3333-444455556666'
        image_name = data_utils.rand_name('image')
        body = self.create_image(name=image_name,
                                 container_format='bare',
                                 disk_format='raw',
                                 visibility='private',
                                 ramdisk_id=uuid)
        self.assertIn('id', body)
        image_id = body.get('id')
        self.assertIn('name', body)
        self.assertEqual(image_name, body['name'])
        self.assertIn('visibility', body)
        self.assertEqual('private', body['visibility'])
        self.assertIn('status', body)
        self.assertEqual('queued', body['status'])

        # Now try uploading an image file
        file_content = data_utils.random_bytes()
        image_file = moves.cStringIO(file_content)
        self.client.store_image_file(image_id, image_file)

        # Now try to get image details
        body = self.client.show_image(image_id)
        self.assertEqual(image_id, body['id'])
        self.assertEqual(image_name, body['name'])
        self.assertEqual(uuid, body['ramdisk_id'])
        self.assertIn('size', body)
        self.assertEqual(1024, body.get('size'))

        # Now try get image file
        body = self.client.load_image_file(image_id)
        self.assertEqual(file_content, body.data)

    @test.attr(type='smoke')
    @test.idempotent_id('f848bb94-1c6e-45a4-8726-39e3a5b23535')
    def test_delete_image(self):
        # Deletes an image by image_id

        # Create image
        image_name = data_utils.rand_name('image')
        body = self.client.create_image(name=image_name,
                                        container_format='bare',
                                        disk_format='raw',
                                        visibility='private')
        image_id = body['id']

        # Delete Image
        self.client.delete_image(image_id)
        self.client.wait_for_resource_deletion(image_id)

        # Verifying deletion
        images = self.client.list_images()
        images_id = [item['id'] for item in images]
        self.assertNotIn(image_id, images_id)

    @decorators.skip_because(bug="1452987")
    @test.attr(type='smoke')
    @test.idempotent_id('f66891a7-a35c-41a8-b590-a065c2a1caa6')
    def test_update_image(self):
        # Updates an image by image_id

        # Create image
        image_name = data_utils.rand_name('image')
        body = self.client.create_image(name=image_name,
                                        container_format='bare',
                                        disk_format='iso',
                                        visibility='private')
        self.addCleanup(self.client.delete_image, body['id'])
        self.assertEqual('queued', body['status'])
        image_id = body['id']

        # Now try uploading an image file
        image_file = moves.cStringIO(data_utils.random_bytes())
        self.client.store_image_file(image_id, image_file)

        # Update Image
        new_image_name = data_utils.rand_name('new-image')
        body = self.client.update_image(image_id, [
            dict(replace='/name', value=new_image_name)])

        # Verifying updating

        body = self.client.show_image(image_id)
        self.assertEqual(image_id, body['id'])
        self.assertEqual(new_image_name, body['name'])


class ListImagesTest(base.BaseV2ImageTest):
    """
    Here we test the listing of image information
    """

    @classmethod
    def resource_setup(cls):
        super(ListImagesTest, cls).resource_setup()
        # We add a few images here to test the listing functionality of
        # the images API
        cls._create_standard_image('bare', 'raw')
        cls._create_standard_image('bare', 'raw')
        cls._create_standard_image('ami', 'raw')
        # Add some more for listing
        cls._create_standard_image('ami', 'ami')
        cls._create_standard_image('ari', 'ari')
        cls._create_standard_image('aki', 'aki')


    @classmethod
    def _create_standard_image(cls, container_format, disk_format):
        """
        Create a new standard image and return the ID of the newly-registered
        image. Note that the size of the new image is a random number between
        1024 and 4096
        """
        size = random.randint(1024, 4096)
        image_file = moves.cStringIO(data_utils.random_bytes(size))
        name = data_utils.rand_name('image')
        body = cls.create_image(name=name,
                                container_format=container_format,
                                disk_format=disk_format,
                                visibility='private')
        image_id = body['id']
<<<<<<< HEAD
       # cls.client.store_image(image_id, data=image_file)
=======
        cls.client.store_image_file(image_id, data=image_file)
>>>>>>> ef62a1fe

        return image_id

    def _list_by_param_value_and_assert(self, params):
        """
        Perform list action with given params and validates result.
        """
        images_list = self.client.list_images(params=params)
        # Validating params of fetched images
        for image in images_list:
            for key in params:
                msg = "Failed to list images by %s" % key
                self.assertEqual(params[key], image[key], msg)

    @decorators.skip_because(bug="1452987")
    @test.idempotent_id('1e341d7a-90a9-494c-b143-2cdf2aeb6aee')
    def test_index_no_params(self):
        # Simple test to see all fixture images returned
        images_list = self.client.list_images()
        image_list = map(lambda x: x['id'], images_list)

        for image in self.created_images:
            self.assertIn(image, image_list)

    @decorators.skip_because(bug="1452987")
    @test.idempotent_id('9959ca1d-1aa7-4b7a-a1ea-0fff0499b37e')
    def test_list_images_param_container_format(self):
        # Test to get all images with container_format='bare'
        params = {"container_format": "bare"}
        self._list_by_param_value_and_assert(params)

    @decorators.skip_because(bug="1452987")
    @test.idempotent_id('4a4735a7-f22f-49b6-b0d9-66e1ef7453eb')
    def test_list_images_param_disk_format(self):
        # Test to get all images with disk_format = raw
        params = {"disk_format": "raw"}
        self._list_by_param_value_and_assert(params)


    @decorators.skip_because(bug="1452987")
    @test.idempotent_id('7a95bb92-d99e-4b12-9718-7bc6ab73e6d2')
    def test_list_images_param_visibility(self):
        # Test to get all images with visibility = private
        params = {"visibility": "private"}
        self._list_by_param_value_and_assert(params)


    @decorators.skip_because(bug="1452987")
    @test.idempotent_id('cf1b9a48-8340-480e-af7b-fe7e17690876')
    def test_list_images_param_size(self):
        # Test to get all images by size
        image_id = self.created_images[1]
        # Get image metadata
        image = self.client.show_image(image_id)

        params = {"size": image['size']}
        self._list_by_param_value_and_assert(params)


    @decorators.skip_because(bug="1452987")
    @test.idempotent_id('4ad8c157-971a-4ba8-aa84-ed61154b1e7f')
    def test_list_images_param_min_max_size(self):
        # Test to get all images with size between 2000 to 3000
        image_id = self.created_images[1]
        # Get image metadata
        image = self.client.show_image(image_id)

        size = image['size']
        params = {"size_min": size - 500, "size_max": size + 500}
        images_list = self.client.list_images(params=params)
        image_size_list = map(lambda x: x['size'], images_list)

        for image_size in image_size_list:
            self.assertTrue(image_size >= params['size_min'] and
                            image_size <= params['size_max'],
                            "Failed to get images by size_min and size_max")


    @decorators.skip_because(bug="1452987")
    @test.idempotent_id('7fc9e369-0f58-4d05-9aa5-0969e2d59d15')
    def test_list_images_param_status(self):
        # Test to get all active images
        params = {"status": "active"}
        self._list_by_param_value_and_assert(params)


    @decorators.skip_because(bug="1452987")
    @test.idempotent_id('e914a891-3cc8-4b40-ad32-e0a39ffbddbb')
    def test_list_images_param_limit(self):
        # Test to get images by limit
        params = {"limit": 2}
        images_list = self.client.list_images(params=params)

        self.assertEqual(len(images_list), params['limit'],
                         "Failed to get images by limit")


    @decorators.skip_because(bug="1452987")
    @test.idempotent_id('622b925c-479f-4736-860d-adeaf13bc371')
    def test_get_image_schema(self):
        # Test to get image schema
        schema = "image"
        body = self.client.show_schema(schema)
        self.assertEqual("image", body['name'])


    @decorators.skip_because(bug="1452987")
    @test.idempotent_id('25c8d7b2-df21-460f-87ac-93130bcdc684')
    def test_get_images_schema(self):
        # Test to get images schema
        schema = "images"
        body = self.client.show_schema(schema)
        self.assertEqual("images", body['name'])<|MERGE_RESOLUTION|>--- conflicted
+++ resolved
@@ -18,7 +18,7 @@
 
 from six import moves
 from tempest_lib.common.utils import data_utils
-from tempest_lib import decorators
+
 from tempest.api.image import base
 from tempest import test
 
@@ -27,7 +27,7 @@
     """
     Here we test the basic operations of images
     """
-    @decorators.skip_because(bug="1452987")
+
     @test.attr(type='smoke')
     @test.idempotent_id('139b765e-7f3d-4b3d-8b37-3ca3876ee318')
     def test_register_upload_get_image_file(self):
@@ -92,7 +92,6 @@
         images_id = [item['id'] for item in images]
         self.assertNotIn(image_id, images_id)
 
-    @decorators.skip_because(bug="1452987")
     @test.attr(type='smoke')
     @test.idempotent_id('f66891a7-a35c-41a8-b590-a065c2a1caa6')
     def test_update_image(self):
@@ -142,7 +141,6 @@
         cls._create_standard_image('ari', 'ari')
         cls._create_standard_image('aki', 'aki')
 
-
     @classmethod
     def _create_standard_image(cls, container_format, disk_format):
         """
@@ -158,11 +156,7 @@
                                 disk_format=disk_format,
                                 visibility='private')
         image_id = body['id']
-<<<<<<< HEAD
-       # cls.client.store_image(image_id, data=image_file)
-=======
         cls.client.store_image_file(image_id, data=image_file)
->>>>>>> ef62a1fe
 
         return image_id
 
@@ -177,7 +171,6 @@
                 msg = "Failed to list images by %s" % key
                 self.assertEqual(params[key], image[key], msg)
 
-    @decorators.skip_because(bug="1452987")
     @test.idempotent_id('1e341d7a-90a9-494c-b143-2cdf2aeb6aee')
     def test_index_no_params(self):
         # Simple test to see all fixture images returned
@@ -187,30 +180,24 @@
         for image in self.created_images:
             self.assertIn(image, image_list)
 
-    @decorators.skip_because(bug="1452987")
     @test.idempotent_id('9959ca1d-1aa7-4b7a-a1ea-0fff0499b37e')
     def test_list_images_param_container_format(self):
         # Test to get all images with container_format='bare'
         params = {"container_format": "bare"}
         self._list_by_param_value_and_assert(params)
 
-    @decorators.skip_because(bug="1452987")
     @test.idempotent_id('4a4735a7-f22f-49b6-b0d9-66e1ef7453eb')
     def test_list_images_param_disk_format(self):
         # Test to get all images with disk_format = raw
         params = {"disk_format": "raw"}
         self._list_by_param_value_and_assert(params)
 
-
-    @decorators.skip_because(bug="1452987")
     @test.idempotent_id('7a95bb92-d99e-4b12-9718-7bc6ab73e6d2')
     def test_list_images_param_visibility(self):
         # Test to get all images with visibility = private
         params = {"visibility": "private"}
         self._list_by_param_value_and_assert(params)
 
-
-    @decorators.skip_because(bug="1452987")
     @test.idempotent_id('cf1b9a48-8340-480e-af7b-fe7e17690876')
     def test_list_images_param_size(self):
         # Test to get all images by size
@@ -221,8 +208,6 @@
         params = {"size": image['size']}
         self._list_by_param_value_and_assert(params)
 
-
-    @decorators.skip_because(bug="1452987")
     @test.idempotent_id('4ad8c157-971a-4ba8-aa84-ed61154b1e7f')
     def test_list_images_param_min_max_size(self):
         # Test to get all images with size between 2000 to 3000
@@ -240,16 +225,12 @@
                             image_size <= params['size_max'],
                             "Failed to get images by size_min and size_max")
 
-
-    @decorators.skip_because(bug="1452987")
     @test.idempotent_id('7fc9e369-0f58-4d05-9aa5-0969e2d59d15')
     def test_list_images_param_status(self):
         # Test to get all active images
         params = {"status": "active"}
         self._list_by_param_value_and_assert(params)
 
-
-    @decorators.skip_because(bug="1452987")
     @test.idempotent_id('e914a891-3cc8-4b40-ad32-e0a39ffbddbb')
     def test_list_images_param_limit(self):
         # Test to get images by limit
@@ -259,8 +240,6 @@
         self.assertEqual(len(images_list), params['limit'],
                          "Failed to get images by limit")
 
-
-    @decorators.skip_because(bug="1452987")
     @test.idempotent_id('622b925c-479f-4736-860d-adeaf13bc371')
     def test_get_image_schema(self):
         # Test to get image schema
@@ -268,8 +247,6 @@
         body = self.client.show_schema(schema)
         self.assertEqual("image", body['name'])
 
-
-    @decorators.skip_because(bug="1452987")
     @test.idempotent_id('25c8d7b2-df21-460f-87ac-93130bcdc684')
     def test_get_images_schema(self):
         # Test to get images schema
