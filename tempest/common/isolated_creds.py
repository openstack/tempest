# Copyright 2013 IBM Corp.
#
#    Licensed under the Apache License, Version 2.0 (the "License"); you may
#    not use this file except in compliance with the License. You may obtain
#    a copy of the License at
#
#         http://www.apache.org/licenses/LICENSE-2.0
#
#    Unless required by applicable law or agreed to in writing, software
#    distributed under the License is distributed on an "AS IS" BASIS, WITHOUT
#    WARRANTIES OR CONDITIONS OF ANY KIND, either express or implied. See the
#    License for the specific language governing permissions and limitations
#    under the License.

import netaddr
from neutronclient.common import exceptions as n_exc

from tempest import auth
from tempest import clients
from tempest.common import cred_provider
from tempest.common.utils import data_utils
from tempest import config
from tempest import exceptions
from tempest.openstack.common import log as logging

CONF = config.CONF
LOG = logging.getLogger(__name__)


class IsolatedCreds(cred_provider.CredentialProvider):

    def __init__(self, name, tempest_client=True, interface='json',
                 password='pass', network_resources=None):
        super(IsolatedCreds, self).__init__(name, tempest_client, interface,
                                            password, network_resources)
        self.network_resources = network_resources
        self.isolated_creds = {}
        self.isolated_net_resources = {}
        self.ports = []
        self.tempest_client = tempest_client
        self.interface = interface
        self.password = password
        self.identity_admin_client, self.network_admin_client = (
            self._get_admin_clients())

    def _get_admin_clients(self):
        """
        Returns a tuple with instances of the following admin clients (in this
        order):
            identity
            network
        """
        if self.tempest_client:
            os = clients.AdminManager(interface=self.interface)
        else:
            os = clients.OfficialClientManager(
                auth.get_default_credentials('identity_admin')
            )
        return os.identity_client, os.network_client

    def _create_tenant(self, name, description):
        if self.tempest_client:
            _, tenant = self.identity_admin_client.create_tenant(
                name=name, description=description)
        else:
            tenant = self.identity_admin_client.tenants.create(
                name,
                description=description)
        return tenant

    def _get_tenant_by_name(self, name):
        if self.tempest_client:
            _, tenant = self.identity_admin_client.get_tenant_by_name(name)
        else:
            tenants = self.identity_admin_client.tenants.list()
            for ten in tenants:
                if ten['name'] == name:
                    tenant = ten
                    break
            else:
                raise exceptions.NotFound('No such tenant')
        return tenant

    def _create_user(self, username, password, tenant, email):
        if self.tempest_client:
            _, user = self.identity_admin_client.create_user(username,
                                                             password,
                                                             tenant['id'],
                                                             email)
        else:
            user = self.identity_admin_client.users.create(username, password,
                                                           email,
                                                           tenant_id=tenant.id)
        return user

    def _get_user(self, tenant, username):
        if self.tempest_client:
            _, user = self.identity_admin_client.get_user_by_username(
                tenant['id'],
                username)
        else:
            user = self.identity_admin_client.users.get(username)
        return user

    def _list_roles(self):
        if self.tempest_client:
            _, roles = self.identity_admin_client.list_roles()
        else:
            roles = self.identity_admin_client.roles.list()
        return roles

    def _assign_user_role(self, tenant, user, role_name):
        role = None
        try:
            roles = self._list_roles()
            if self.tempest_client:
                role = next(r for r in roles if r['name'] == role_name)
            else:
                role = next(r for r in roles if r.name == role_name)
        except StopIteration:
            msg = 'No "%s" role found' % role_name
            raise exceptions.NotFound(msg)
        if self.tempest_client:
            self.identity_admin_client.assign_user_role(tenant['id'],
                                                        user['id'], role['id'])
        else:
            self.identity_admin_client.roles.add_user_role(user.id, role.id,
                                                           tenant.id)

    def _delete_user(self, user):
        if self.tempest_client:
            self.identity_admin_client.delete_user(user)
        else:
            self.identity_admin_client.users.delete(user)

    def _delete_tenant(self, tenant):
        if self.tempest_client:
            self.identity_admin_client.delete_tenant(tenant)
        else:
            self.identity_admin_client.tenants.delete(tenant)

    def _create_creds(self, suffix="", admin=False):
        """Create random credentials under the following schema.

        If the name contains a '.' is the full class path of something, and
        we don't really care. If it isn't, it's probably a meaningful name,
        so use it.

        For logging purposes, -user and -tenant are long and redundant,
        don't use them. The user# will be sufficient to figure it out.
        """
        if '.' in self.name:
            root = ""
        else:
            root = self.name

        tenant_name = data_utils.rand_name(root) + suffix
        tenant_desc = tenant_name + "-desc"
        tenant = self._create_tenant(name=tenant_name,
                                     description=tenant_desc)

        username = data_utils.rand_name(root) + suffix
        email = data_utils.rand_name(root) + suffix + "@example.com"
        user = self._create_user(username, self.password,
                                 tenant, email)
<<<<<<< HEAD
        # NOTE(andrey-mp): user needs this role to create containers in swift
        if CONF.service_available.swift:
=======
        if CONF.service_available.swift:
            # NOTE(andrey-mp): user needs this role to create containers
            # in swift
>>>>>>> eb1cb542
            swift_operator_role = CONF.object_storage.operator_role
            self._assign_user_role(tenant, user, swift_operator_role)
        if admin:
            self._assign_user_role(tenant, user, CONF.identity.admin_role)
        return self._get_credentials(user, tenant)

    def _get_credentials(self, user, tenant):
        if self.tempest_client:
            user_get = user.get
            tenant_get = tenant.get
        else:
            user_get = user.__dict__.get
            tenant_get = tenant.__dict__.get
        return auth.get_credentials(
            username=user_get('name'), user_id=user_get('id'),
            tenant_name=tenant_get('name'), tenant_id=tenant_get('id'),
            password=self.password)

    def _create_network_resources(self, tenant_id):
        network = None
        subnet = None
        router = None
        # Make sure settings
        if self.network_resources:
            if self.network_resources['router']:
                if (not self.network_resources['subnet'] or
                    not self.network_resources['network']):
                    raise exceptions.InvalidConfiguration(
                        'A router requires a subnet and network')
            elif self.network_resources['subnet']:
                if not self.network_resources['network']:
                    raise exceptions.InvalidConfiguration(
                        'A subnet requires a network')
            elif self.network_resources['dhcp']:
                raise exceptions.InvalidConfiguration('DHCP requires a subnet')

        data_utils.rand_name_root = data_utils.rand_name(self.name)
        if not self.network_resources or self.network_resources['network']:
            network_name = data_utils.rand_name_root + "-network"
            network = self._create_network(network_name, tenant_id)
        try:
            if not self.network_resources or self.network_resources['subnet']:
                subnet_name = data_utils.rand_name_root + "-subnet"
                subnet = self._create_subnet(subnet_name, tenant_id,
                                             network['id'])
            if not self.network_resources or self.network_resources['router']:
                router_name = data_utils.rand_name_root + "-router"
                router = self._create_router(router_name, tenant_id)
                self._add_router_interface(router['id'], subnet['id'])
        except Exception:
            if router:
                self._clear_isolated_router(router['id'], router['name'])
            if subnet:
                self._clear_isolated_subnet(subnet['id'], subnet['name'])
            if network:
                self._clear_isolated_network(network['id'], network['name'])
            raise
        return network, subnet, router

    def _create_network(self, name, tenant_id):
        if self.tempest_client:
            resp, resp_body = self.network_admin_client.create_network(
                name=name, tenant_id=tenant_id)
        else:
            body = {'network': {'tenant_id': tenant_id, 'name': name}}
            resp_body = self.network_admin_client.create_network(body)
        return resp_body['network']

    def _create_subnet(self, subnet_name, tenant_id, network_id):
        if self.network_resources:
            ip_version=self.network_resources.get('ip_version', 4)
        else:
            ip_version=4
        if not self.tempest_client:
            body = {'subnet': {'name': subnet_name, 'tenant_id': tenant_id,
                               'network_id': network_id, 'ip_version': ip_version}}
            if self.network_resources:
                body['enable_dhcp'] = self.network_resources['dhcp']
        if ip_version == 6:
            base_cidr = netaddr.IPNetwork(CONF.network.tenant_network_v6_cidr)
            mask_bits = CONF.network.tenant_network_v6_mask_bits
        else:
            base_cidr = netaddr.IPNetwork(CONF.network.tenant_network_cidr)
            mask_bits = CONF.network.tenant_network_mask_bits
        for subnet_cidr in base_cidr.subnet(mask_bits):
            try:
                if self.tempest_client:
                    if self.network_resources:
                        resp, resp_body = self.network_admin_client.\
                            create_subnet(
                                network_id=network_id, cidr=str(subnet_cidr),
                                name=subnet_name,
                                tenant_id=tenant_id,
                                enable_dhcp=self.network_resources['dhcp'],
                                ip_version=ip_version)
                    else:
                        resp, resp_body = self.network_admin_client.\
                            create_subnet(network_id=network_id,
                                          cidr=str(subnet_cidr),
                                          name=subnet_name,
                                          tenant_id=tenant_id,
                                          ip_version=ip_version)
                else:
                    body['subnet']['cidr'] = str(subnet_cidr)
                    resp_body = self.network_admin_client.create_subnet(body)
                break
            except (n_exc.BadRequest, exceptions.BadRequest) as e:
                if 'overlaps with another subnet' not in str(e):
                    raise
        else:
            e = exceptions.BuildErrorException()
            e.message = 'Available CIDR for subnet creation could not be found'
            raise e
        return resp_body['subnet']

    def _create_router(self, router_name, tenant_id):
        external_net_id = dict(
            network_id=CONF.network.public_network_id)
        if self.tempest_client:
            resp, resp_body = self.network_admin_client.create_router(
                router_name,
                external_gateway_info=external_net_id,
                tenant_id=tenant_id)
        else:
            body = {'router': {'name': router_name, 'tenant_id': tenant_id,
                               'external_gateway_info': external_net_id,
                               'admin_state_up': True}}
            resp_body = self.network_admin_client.create_router(body)
        return resp_body['router']

    def _add_router_interface(self, router_id, subnet_id):
        if self.tempest_client:
            self.network_admin_client.add_router_interface_with_subnet_id(
                router_id, subnet_id)
        else:
            body = {'subnet_id': subnet_id}
            self.network_admin_client.add_interface_router(router_id, body)

    def get_primary_network(self):
        return self.isolated_net_resources.get('primary')[0]

    def get_primary_subnet(self):
        return self.isolated_net_resources.get('primary')[1]

    def get_primary_router(self):
        return self.isolated_net_resources.get('primary')[2]

    def get_admin_network(self):
        return self.isolated_net_resources.get('admin')[0]

    def get_admin_subnet(self):
        return self.isolated_net_resources.get('admin')[1]

    def get_admin_router(self):
        return self.isolated_net_resources.get('admin')[2]

    def get_alt_network(self):
        return self.isolated_net_resources.get('alt')[0]

    def get_alt_subnet(self):
        return self.isolated_net_resources.get('alt')[1]

    def get_alt_router(self):
        return self.isolated_net_resources.get('alt')[2]

    def get_credentials(self, credential_type):
        if self.isolated_creds.get(credential_type):
            credentials = self.isolated_creds[credential_type]
        else:
            is_admin = (credential_type == 'admin')
            credentials = self._create_creds(admin=is_admin)
            self.isolated_creds[credential_type] = credentials
            # Maintained until tests are ported
            LOG.info("Acquired isolated creds:\n credentials: %s"
                     % credentials)
            if (CONF.service_available.neutron and
                not CONF.baremetal.driver_enabled):
                network, subnet, router = self._create_network_resources(
                    credentials.tenant_id)
                self.isolated_net_resources[credential_type] = (
                    network, subnet, router,)
                LOG.info("Created isolated network resources for : \n"
                         + " credentials: %s" % credentials)
        return credentials

    def get_primary_creds(self):
        return self.get_credentials('primary')

    def get_admin_creds(self):
        return self.get_credentials('admin')

    def get_alt_creds(self):
        return self.get_credentials('alt')

    def _clear_isolated_router(self, router_id, router_name):
        net_client = self.network_admin_client
        try:
            net_client.delete_router(router_id)
        except exceptions.NotFound:
            LOG.warn('router with name: %s not found for delete' %
                     router_name)

    def _clear_isolated_subnet(self, subnet_id, subnet_name):
        net_client = self.network_admin_client
        try:
            net_client.delete_subnet(subnet_id)
        except exceptions.NotFound:
            LOG.warn('subnet with name: %s not found for delete' %
                     subnet_name)

    def _clear_isolated_network(self, network_id, network_name):
        net_client = self.network_admin_client
        try:
            net_client.delete_network(network_id)
        except exceptions.NotFound:
            LOG.warn('network with name: %s not found for delete' %
                     network_name)

    def _clear_isolated_net_resources(self):
        net_client = self.network_admin_client
        for cred in self.isolated_net_resources:
            network, subnet, router = self.isolated_net_resources.get(cred)
            LOG.debug("Clearing network: %(network)s, "
                      "subnet: %(subnet)s, router: %(router)s",
                      {'network': network, 'subnet': subnet, 'router': router})
            if (not self.network_resources or
                self.network_resources.get('router')):
                try:
                    if self.tempest_client:
                        net_client.remove_router_interface_with_subnet_id(
                            router['id'], subnet['id'])
                    else:
                        body = {'subnet_id': subnet['id']}
                        net_client.remove_interface_router(router['id'], body)
                except exceptions.NotFound:
                    LOG.warn('router with name: %s not found for delete' %
                             router['name'])
                self._clear_isolated_router(router['id'], router['name'])
            if (not self.network_resources or
                self.network_resources.get('subnet')):
                self._clear_isolated_subnet(subnet['id'], subnet['name'])
            if (not self.network_resources or
                self.network_resources.get('network')):
                self._clear_isolated_network(network['id'], network['name'])

    def clear_isolated_creds(self):
        if not self.isolated_creds:
            return
        self._clear_isolated_net_resources()
        for creds in self.isolated_creds.itervalues():
            try:
                self._delete_user(creds.user_id)
            except exceptions.NotFound:
                LOG.warn("user with name: %s not found for delete" %
                         creds.username)
            try:
                self._delete_tenant(creds.tenant_id)
            except exceptions.NotFound:
                LOG.warn("tenant with name: %s not found for delete" %
                         creds.tenant_name)<|MERGE_RESOLUTION|>--- conflicted
+++ resolved
@@ -163,14 +163,9 @@
         email = data_utils.rand_name(root) + suffix + "@example.com"
         user = self._create_user(username, self.password,
                                  tenant, email)
-<<<<<<< HEAD
-        # NOTE(andrey-mp): user needs this role to create containers in swift
-        if CONF.service_available.swift:
-=======
         if CONF.service_available.swift:
             # NOTE(andrey-mp): user needs this role to create containers
             # in swift
->>>>>>> eb1cb542
             swift_operator_role = CONF.object_storage.operator_role
             self._assign_user_role(tenant, user, swift_operator_role)
         if admin:
