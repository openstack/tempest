--- conflicted
+++ resolved
@@ -264,21 +264,8 @@
         return resp_body['network']
 
     def _create_subnet(self, subnet_name, tenant_id, network_id):
-<<<<<<< HEAD
-        if self.network_resources:
-            ip_version = self.network_resources.get('ip_version', 4)
-        else:
-            ip_version = 4
-        if ip_version == 6:
-            base_cidr = netaddr.IPNetwork(CONF.network.project_network_v6_cidr)
-            mask_bits = CONF.network.project_network_v6_mask_bits
-        else:
-            base_cidr = netaddr.IPNetwork(CONF.network.project_network_cidr)
-            mask_bits = CONF.network.project_network_mask_bits
-=======
         base_cidr = netaddr.IPNetwork(self.project_network_cidr)
         mask_bits = self.project_network_mask_bits
->>>>>>> 1b8f6f00
         for subnet_cidr in base_cidr.subnet(mask_bits):
             try:
                 if self.network_resources:
