#    Licensed under the Apache License, Version 2.0 (the "License"); you may
#    not use this file except in compliance with the License. You may obtain
#    a copy of the License at
#
#         http://www.apache.org/licenses/LICENSE-2.0
#
#    Unless required by applicable law or agreed to in writing, software
#    distributed under the License is distributed on an "AS IS" BASIS, WITHOUT
#    WARRANTIES OR CONDITIONS OF ANY KIND, either express or implied. See the
#    License for the specific language governing permissions and limitations
#    under the License.

import netaddr
import re
import time

from oslo_log import log as logging
import six
from tempest_lib.common import ssh

from tempest import config
from tempest import exceptions

CONF = config.CONF

LOG = logging.getLogger(__name__)


class RemoteClient(object):

    # NOTE(afazekas): It should always get an address instead of server
<<<<<<< HEAD
    def __init__(self, server, username, password=None, pkey=None,
                                                key_filename=None):
        ssh_timeout = CONF.compute.ssh_timeout
=======
    def __init__(self, server, username, password=None, pkey=None):
        ssh_timeout = CONF.validation.ssh_timeout
>>>>>>> ef62a1fe
        network = CONF.compute.network_for_ssh
        ip_version = CONF.validation.ip_version_for_ssh
        connect_timeout = CONF.validation.connect_timeout
        if isinstance(server, six.string_types):
            ip_address = server
        else:
            addresses = server['addresses'][network]
            for address in addresses:
                if address['version'] == ip_version:
                    ip_address = address['addr']
                    break
            else:
                raise exceptions.ServerUnreachable()
<<<<<<< HEAD
        if CONF.compute.ssh_auth_method == 'keypair' and pkey == None:
            key_filename = CONF.compute.path_to_private_key if \
                CONF.compute.path_to_private_key else None
        self.ssh_client = ssh.Client(ip_address, username, password=None,
                                     timeout=ssh_timeout, pkey=pkey,
                                     key_filename=key_filename,
                                     channel_timeout=ssh_channel_timeout)
=======
        self.ssh_client = ssh.Client(ip_address, username, password,
                                     ssh_timeout, pkey=pkey,
                                     channel_timeout=connect_timeout)
>>>>>>> ef62a1fe

    def exec_command(self, cmd):
        # Shell options below add more clearness on failures,
        # path is extended for some non-cirros guest oses (centos7)
        cmd = CONF.compute.ssh_shell_prologue + " " + cmd
        LOG.debug("Remote command: %s" % cmd)
        return self.ssh_client.exec_command(cmd)

    def validate_authentication(self):
        """Validate ssh connection and authentication
           This method raises an Exception when the validation fails.
        """
        self.ssh_client.test_connection_auth()

    def hostname_equals_servername(self, expected_hostname):
        # Get host name using command "hostname"
        actual_hostname = self.exec_command("hostname").rstrip()
        return expected_hostname == actual_hostname

    def get_ram_size_in_mb(self):
        output = self.exec_command('free -m | grep Mem')
        if output:
            return output.split()[1]

    def get_number_of_vcpus(self):
        output = self.exec_command('grep -c processor /proc/cpuinfo')
        return int(output)

    def get_partitions(self):
        # Return the contents of /proc/partitions
        command = 'cat /proc/partitions'
        output = self.exec_command(command)
        return output

    def get_boot_time(self):
        cmd = 'cut -f1 -d. /proc/uptime'
        boot_secs = self.exec_command(cmd)
        boot_time = time.time() - int(boot_secs)
        return time.localtime(boot_time)

    def write_to_console(self, message):
        message = re.sub("([$\\`])", "\\\\\\\\\\1", message)
        # usually to /dev/ttyS0
        cmd = 'sudo sh -c "echo \\"%s\\" >/dev/console"' % message
        return self.exec_command(cmd)

    def ping_host(self, host, count=CONF.compute.ping_count,
                  size=CONF.compute.ping_size):
        addr = netaddr.IPAddress(host)
        cmd = 'ping6' if addr.version == 6 else 'ping'
        cmd += ' -c{0} -w{0} -s{1} {2}'.format(count, size, host)
        return self.exec_command(cmd)

    def get_mac_address(self):
        cmd = "ip addr | awk '/ether/ {print $2}'"
        return self.exec_command(cmd)

    def get_nic_name(self, address):
        cmd = "ip -o addr | awk '/%s/ {print $2}'" % address
        return self.exec_command(cmd)

    def get_ip_list(self):
        cmd = "ip address"
        return self.exec_command(cmd)

    def assign_static_ip(self, nic, addr):
        cmd = "sudo ip addr add {ip}/{mask} dev {nic}".format(
            ip=addr, mask=CONF.network.tenant_network_mask_bits,
            nic=nic
        )
        return self.exec_command(cmd)

    def turn_nic_on(self, nic):
        cmd = "sudo ip link set {nic} up".format(nic=nic)
        return self.exec_command(cmd)

    def get_pids(self, pr_name):
        # Get pid(s) of a process/program
        cmd = "ps -ef | grep %s | grep -v 'grep' | awk {'print $1'}" % pr_name
        return self.exec_command(cmd).split('\n')

    def get_dns_servers(self):
        cmd = 'cat /etc/resolv.conf'
        resolve_file = self.exec_command(cmd).strip().split('\n')
        entries = (l.split() for l in resolve_file)
        dns_servers = [l[1] for l in entries
                       if len(l) and l[0] == 'nameserver']
        return dns_servers

    def send_signal(self, pid, signum):
        cmd = 'sudo /bin/kill -{sig} {pid}'.format(pid=pid, sig=signum)
        return self.exec_command(cmd)

    def _renew_lease_udhcpc(self, fixed_ip=None):
        """Renews DHCP lease via udhcpc client. """
        file_path = '/var/run/udhcpc.'
        nic_name = self.get_nic_name(fixed_ip)
        nic_name = nic_name.strip().lower()
        pid = self.exec_command('cat {path}{nic}.pid'.
                                format(path=file_path, nic=nic_name))
        pid = pid.strip()
        self.send_signal(pid, 'USR1')

    def _renew_lease_dhclient(self, fixed_ip=None):
        """Renews DHCP lease via dhclient client. """
        cmd = "sudo /sbin/dhclient -r && sudo /sbin/dhclient"
        self.exec_command(cmd)

    def renew_lease(self, fixed_ip=None):
        """Wrapper method for renewing DHCP lease via given client

        Supporting:
        * udhcpc
        * dhclient
        """
        # TODO(yfried): add support for dhcpcd
        suported_clients = ['udhcpc', 'dhclient']
        dhcp_client = CONF.scenario.dhcp_client
        if dhcp_client not in suported_clients:
            raise exceptions.InvalidConfiguration('%s DHCP client unsupported'
                                                  % dhcp_client)
        if dhcp_client == 'udhcpc' and not fixed_ip:
            raise ValueError("need to set 'fixed_ip' for udhcpc client")
        return getattr(self, '_renew_lease_' + dhcp_client)(fixed_ip=fixed_ip)<|MERGE_RESOLUTION|>--- conflicted
+++ resolved
@@ -29,14 +29,8 @@
 class RemoteClient(object):
 
     # NOTE(afazekas): It should always get an address instead of server
-<<<<<<< HEAD
-    def __init__(self, server, username, password=None, pkey=None,
-                                                key_filename=None):
-        ssh_timeout = CONF.compute.ssh_timeout
-=======
     def __init__(self, server, username, password=None, pkey=None):
         ssh_timeout = CONF.validation.ssh_timeout
->>>>>>> ef62a1fe
         network = CONF.compute.network_for_ssh
         ip_version = CONF.validation.ip_version_for_ssh
         connect_timeout = CONF.validation.connect_timeout
@@ -50,19 +44,9 @@
                     break
             else:
                 raise exceptions.ServerUnreachable()
-<<<<<<< HEAD
-        if CONF.compute.ssh_auth_method == 'keypair' and pkey == None:
-            key_filename = CONF.compute.path_to_private_key if \
-                CONF.compute.path_to_private_key else None
-        self.ssh_client = ssh.Client(ip_address, username, password=None,
-                                     timeout=ssh_timeout, pkey=pkey,
-                                     key_filename=key_filename,
-                                     channel_timeout=ssh_channel_timeout)
-=======
         self.ssh_client = ssh.Client(ip_address, username, password,
                                      ssh_timeout, pkey=pkey,
                                      channel_timeout=connect_timeout)
->>>>>>> ef62a1fe
 
     def exec_command(self, cmd):
         # Shell options below add more clearness on failures,
