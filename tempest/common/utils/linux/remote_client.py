--- conflicted
+++ resolved
@@ -379,11 +379,7 @@
         except tempest.lib.exceptions.SSHExecCommandFailed:
             LOG.error("Couldn't mke2fs")
             cmd_why = 'sudo ls -lR /dev'
-<<<<<<< HEAD
             LOG.info("Contents of /dev: %s", self.exec_command(cmd_why))
-            raise
-=======
-            LOG.info("Contents of /dev: %s" % self.exec_command(cmd_why))
             raise
 
     def get_nic_name_by_mac_addr(self, mac_address):
@@ -393,4 +389,3 @@
     def _get_nic_name(self, cmd):
         nic = self.exec_command(cmd)
         return nic.strip().strip(":").lower()
->>>>>>> e58c77ee
