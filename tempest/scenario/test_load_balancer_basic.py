# Copyright 2014 Mirantis.inc
# All Rights Reserved.
#
#    Licensed under the Apache License, Version 2.0 (the "License"); you may
#    not use this file except in compliance with the License. You may obtain
#    a copy of the License at
#
#         http://www.apache.org/licenses/LICENSE-2.0
#
#    Unless required by applicable law or agreed to in writing, software
#    distributed under the License is distributed on an "AS IS" BASIS, WITHOUT
#    WARRANTIES OR CONDITIONS OF ANY KIND, either express or implied. See the
#    License for the specific language governing permissions and limitations
#    under the License.


import tempfile
import time
import urllib2

from tempest.api.network import common as net_common
from tempest.common import commands
from tempest import config
from tempest import exceptions
from tempest.scenario import manager
from tempest import test

config = config.CONF


class TestLoadBalancerBasic(manager.NetworkScenarioTest):

    """
    This test checks basic load balancing.

    The following is the scenario outline:
    1. Create an instance
    2. SSH to the instance and start two servers
    3. Create a load balancer with two members and with ROUND_ROBIN algorithm
       associate the VIP with a floating ip
    4. Send 10 requests to the floating ip and check that they are shared
       between the two servers and that both of them get equal portions
    of the requests
    """

    @classmethod
    def check_preconditions(cls):
        super(TestLoadBalancerBasic, cls).check_preconditions()
        cfg = config.network
        if not test.is_extension_enabled('lbaas', 'network'):
            msg = 'LBaaS Extension is not enabled'
            cls.enabled = False
            raise cls.skipException(msg)
        if not (cfg.tenant_networks_reachable or cfg.public_network_id):
            msg = ('Either tenant_networks_reachable must be "true", or '
                   'public_network_id must be defined.')
            cls.enabled = False
            raise cls.skipException(msg)

    @classmethod
    def setUpClass(cls):
        super(TestLoadBalancerBasic, cls).setUpClass()
        cls.check_preconditions()
        cls.servers_keypairs = {}
        cls.members = []
        cls.floating_ips = {}
        cls.server_ips = {}
        cls.port1 = 80
        cls.port2 = 88

    def setUp(self):
        super(TestLoadBalancerBasic, self).setUp()
        self.server_ips = {}
        self.server_fixed_ips = {}
        self._create_security_group()
        self._set_net_and_subnet()

    def _set_net_and_subnet(self):
        """
        Query and set appropriate network and subnet attributes to be used
        for the test.  Existing tenant networks are used if they are found.
        The configured private network and associated subnet is used as a
        fallback in absence of tenant networking.
        """
        try:
            tenant_net = self._list_networks(tenant_id=self.tenant_id)[0]
        except IndexError:
            tenant_net = None

        if tenant_net:
            tenant_subnet = self._list_subnets(tenant_id=self.tenant_id)[0]
            self.subnet = net_common.DeletableSubnet(
                client=self.network_client,
                **tenant_subnet)
            self.network = tenant_net
        else:
            self.network = self._get_network_by_name(
                config.compute.fixed_network_name)
            # TODO(adam_g): We are assuming that the first subnet associated
            # with the fixed network is the one we want.  In the future, we
            # should instead pull a subnet id from config, which is set by
            # devstack/admin/etc.
            subnet = self._list_subnets(network_id=self.network['id'])[0]
            self.subnet = net_common.AttributeDict(subnet)

    def _create_security_group(self):
        self.security_group = self._create_security_group_neutron(
            tenant_id=self.tenant_id)
        self._create_security_group_rules_for_port(self.port1)
        self._create_security_group_rules_for_port(self.port2)

    def _create_security_group_rules_for_port(self, port):
        rule = {
            'direction': 'ingress',
            'protocol': 'tcp',
            'port_range_min': port,
            'port_range_max': port,
        }
        self._create_security_group_rule(
            client=self.network_client,
            secgroup=self.security_group,
            tenant_id=self.tenant_id,
            **rule)

    def _create_server(self, name):
        keypair = self.create_keypair(name='keypair-%s' % name)
        security_groups = [self.security_group.name]
        create_kwargs = {
            'nics': [
                {'net-id': self.network['id']},
            ],
            'key_name': keypair.name,
            'security_groups': security_groups,
        }
        server = self.create_server(name=name,
                                    create_kwargs=create_kwargs)
        self.servers_keypairs[server.id] = keypair
        net_name = self.network['name']
        if (config.network.public_network_id and not
                config.network.tenant_networks_reachable):
            public_network_id = config.network.public_network_id
            floating_ip = self._create_floating_ip(
                server, public_network_id)
            self.floating_ips[floating_ip] = server
            self.server_ips[server.id] = floating_ip.floating_ip_address
        else:
            self.server_ips[server.id] = server.networks[net_name][0]
        self.server_fixed_ips[server.id] = server.networks[net_name][0]
        self.assertTrue(self.servers_keypairs)
        return server

    def _create_servers(self):
        for count in range(2):
            self._create_server(name=("server%s" % (count + 1)))
        self.assertEqual(len(self.servers_keypairs), 2)

    def _start_servers(self):
        """
        Start two backends

        1. SSH to the instance
        2. Start two http backends listening on ports 80 and 88 respectively
        """
        for server_id, ip in self.server_ips.iteritems():
            private_key = self.servers_keypairs[server_id].private_key
            server_name = self.compute_client.servers.get(server_id).name
            username = config.scenario.ssh_user
            ssh_client = self.get_remote_client(
                server_or_ip=ip,
                private_key=private_key)

            # Write a backend's response into a file
            resp = """echo -ne "HTTP/1.1 200 OK\r\nContent-Length: 7\r\n""" \
                   """Connection: close\r\nContent-Type: text/html; """ \
                   """charset=UTF-8\r\n\r\n%s"; cat >/dev/null"""

            with tempfile.NamedTemporaryFile() as script:
                script.write(resp % server_name)
                script.flush()
                with tempfile.NamedTemporaryFile() as key:
                    key.write(private_key)
                    key.flush()
                    commands.copy_file_to_host(script.name,
                                               "/tmp/script1",
                                               ip,
                                               username, key.name)

            # Start netcat
            start_server = """sudo nc -ll -p %(port)s -e sh """ \
                           """/tmp/%(script)s &"""
            cmd = start_server % {'port': self.port1,
                                  'script': 'script1'}
            ssh_client.exec_command(cmd)

            if len(self.server_ips) == 1:
                with tempfile.NamedTemporaryFile() as script:
                    script.write(resp % 'server2')
                    script.flush()
                    with tempfile.NamedTemporaryFile() as key:
                        key.write(private_key)
                        key.flush()
                        commands.copy_file_to_host(script.name,
                                                   "/tmp/script2", ip,
                                                   username, key.name)
                cmd = start_server % {'port': self.port2,
                                      'script': 'script2'}
                ssh_client.exec_command(cmd)

    def _check_connection(self, check_ip, port=80):
        def try_connect(ip, port):
            try:
                resp = urllib2.urlopen("http://{0}:{1}/".format(ip, port))
                if resp.getcode() == 200:
                    return True
                return False
            except IOError:
                return False
        timeout = config.compute.ping_timeout
        start = time.time()
        while not try_connect(check_ip, port):
            if (time.time() - start) > timeout:
                message = "Timed out trying to connect to %s" % check_ip
                raise exceptions.TimeoutException(message)

    def _create_pool(self):
        """Create a pool with ROUND_ROBIN algorithm."""
        self.pool = super(TestLoadBalancerBasic, self)._create_pool(
            lb_method='ROUND_ROBIN',
            protocol='HTTP',
            subnet_id=self.subnet.id)
        self.assertTrue(self.pool)

    def _create_members(self):
        """
        Create two members.

        In case there is only one server, create both members with the same ip
        but with different ports to listen on.
        """

        for server_id, ip in self.server_fixed_ips.iteritems():
            if len(self.server_fixed_ips) == 1:
                member1 = self._create_member(address=ip,
                                              protocol_port=self.port1,
                                              pool_id=self.pool.id)
                member2 = self._create_member(address=ip,
                                              protocol_port=self.port2,
                                              pool_id=self.pool.id)
                self.members.extend([member1, member2])
            else:
                member = self._create_member(address=ip,
                                             protocol_port=self.port1,
                                             pool_id=self.pool.id)
                self.members.append(member)
        self.assertTrue(self.members)

    def _assign_floating_ip_to_vip(self, vip):
        public_network_id = config.network.public_network_id
        port_id = vip.port_id
        floating_ip = self._create_floating_ip(vip, public_network_id,
                                               port_id=port_id)
        self.floating_ips.setdefault(vip.id, [])
        self.floating_ips[vip.id].append(floating_ip)

    def _create_load_balancer(self):
        self._create_pool()
        self._create_members()
        self.vip = self._create_vip(protocol='HTTP',
                                    protocol_port=80,
                                    subnet_id=self.subnet.id,
                                    pool_id=self.pool.id)
        self.status_timeout(NeutronRetriever(self.network_client,
                                             self.network_client.vip_path,
                                             net_common.DeletableVip),
                            self.vip.id,
                            expected_status='ACTIVE')
        if (config.network.public_network_id and not
                config.network.tenant_networks_reachable):
            self._assign_floating_ip_to_vip(self.vip)
            self.vip_ip = self.floating_ips[
                self.vip.id][0]['floating_ip_address']
        else:
            self.vip_ip = self.vip.address

        # Currently the ovs-agent is not enforcing security groups on the
        # vip port - see https://bugs.launchpad.net/neutron/+bug/1163569
        # However the linuxbridge-agent does, and it is necessary to add a
        # security group with a rule that allows tcp port 80 to the vip port.
        body = {'port': {'security_groups': [self.security_group.id]}}
        self.network_client.update_port(self.vip.port_id, body)

    def _check_load_balancing(self):
        """
        1. Send 10 requests on the floating ip associated with the VIP
        2. Check that the requests are shared between
           the two servers and that both of them get equal portions
           of the requests
        """

        self._check_connection(self.vip_ip)
        self._send_requests(self.vip_ip, set(["server1", "server2"]))

    def _send_requests(self, vip_ip, expected, num_req=10):
        count = 0
        while count < num_req:
            resp = []
            for i in range(len(self.members)):
                resp.append(
                    urllib2.urlopen(
                        "http://{0}/".format(vip_ip)).read())
            count += 1
            self.assertEqual(expected,
                             set(resp))

<<<<<<< HEAD
    @test.skip_because(bug="1342124")
    @test.attr(type='smoke')
=======
>>>>>>> 6e0787e0
    @test.services('compute', 'network')
    def test_load_balancer_basic(self):
        self._create_server('server1')
        self._start_servers()
        self._create_load_balancer()
        self._check_load_balancing()


class NeutronRetriever(object):
    """
    Helper class to make possible handling neutron objects returned by GET
    requests as attribute dicts.

    Whet get() method is called, the returned dictionary is wrapped into
    a corresponding DeletableResource class which provides attribute access
    to dictionary values.

    Usage:
        This retriever is used to allow using status_timeout from
        tempest.manager with Neutron objects.
    """

    def __init__(self, network_client, path, resource):
        self.network_client = network_client
        self.path = path
        self.resource = resource

    def get(self, thing_id):
        obj = self.network_client.get(self.path % thing_id)
        return self.resource(client=self.network_client, **obj.values()[0])<|MERGE_RESOLUTION|>--- conflicted
+++ resolved
@@ -312,11 +312,6 @@
             self.assertEqual(expected,
                              set(resp))
 
-<<<<<<< HEAD
-    @test.skip_because(bug="1342124")
-    @test.attr(type='smoke')
-=======
->>>>>>> 6e0787e0
     @test.services('compute', 'network')
     def test_load_balancer_basic(self):
         self._create_server('server1')
