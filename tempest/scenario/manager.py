# Copyright 2012 OpenStack Foundation
# Copyright 2013 IBM Corp.
# All Rights Reserved.
#
#    Licensed under the Apache License, Version 2.0 (the "License"); you may
#    not use this file except in compliance with the License. You may obtain
#    a copy of the License at
#
#         http://www.apache.org/licenses/LICENSE-2.0
#
#    Unless required by applicable law or agreed to in writing, software
#    distributed under the License is distributed on an "AS IS" BASIS, WITHOUT
#    WARRANTIES OR CONDITIONS OF ANY KIND, either express or implied. See the
#    License for the specific language governing permissions and limitations
#    under the License.

import subprocess

import netaddr
from oslo_log import log
from oslo_serialization import jsonutils as json
import six

from tempest.common import compute
from tempest.common.utils import data_utils
from tempest.common.utils.linux import remote_client
from tempest.common import waiters
from tempest import config
from tempest import exceptions
from tempest.lib.common.utils import misc as misc_utils
from tempest.lib import exceptions as lib_exc
from tempest.services.network import resources as net_resources
import tempest.test

CONF = config.CONF

LOG = log.getLogger(__name__)


class ScenarioTest(tempest.test.BaseTestCase):
    """Base class for scenario tests. Uses tempest own clients. """

    credentials = ['primary']

    @classmethod
    def setup_clients(cls):
        super(ScenarioTest, cls).setup_clients()
        # Clients (in alphabetical order)
        cls.flavors_client = cls.manager.flavors_client
        cls.compute_floating_ips_client = (
            cls.manager.compute_floating_ips_client)
        if CONF.service_available.glance:
            # Glance image client v1
            cls.image_client = cls.manager.image_client
        # Compute image client
        cls.compute_images_client = cls.manager.compute_images_client
        cls.keypairs_client = cls.manager.keypairs_client
        # Nova security groups client
        cls.compute_security_groups_client = (
            cls.manager.compute_security_groups_client)
        cls.compute_security_group_rules_client = (
            cls.manager.compute_security_group_rules_client)
        cls.servers_client = cls.manager.servers_client
        cls.volumes_client = cls.manager.volumes_client
        cls.snapshots_client = cls.manager.snapshots_client
        cls.interface_client = cls.manager.interfaces_client
        # Neutron network client
        cls.networks_client = cls.manager.networks_client
        cls.ports_client = cls.manager.ports_client
        cls.routers_client = cls.manager.routers_client
        cls.subnets_client = cls.manager.subnets_client
        cls.floating_ips_client = cls.manager.floating_ips_client
        cls.security_groups_client = cls.manager.security_groups_client
        cls.security_group_rules_client = (
            cls.manager.security_group_rules_client)
        # Heat client
        cls.orchestration_client = cls.manager.orchestration_client

        if CONF.volume_feature_enabled.api_v1:
            cls.volumes_client = cls.manager.volumes_client
            cls.snapshots_client = cls.manager.snapshots_client
        else:
            cls.volumes_client = cls.manager.volumes_v2_client
            cls.snapshots_client = cls.manager.snapshots_v2_client

    # ## Methods to handle sync and async deletes

    def setUp(self):
        super(ScenarioTest, self).setUp()
        self.cleanup_waits = []
        # NOTE(mtreinish) This is safe to do in setUp instead of setUp class
        # because scenario tests in the same test class should not share
        # resources. If resources were shared between test cases then it
        # should be a single scenario test instead of multiples.

        # NOTE(yfried): this list is cleaned at the end of test_methods and
        # not at the end of the class
        self.addCleanup(self._wait_for_cleanups)

    def delete_wrapper(self, delete_thing, *args, **kwargs):
        """Ignores NotFound exceptions for delete operations.

        @param delete_thing: delete method of a resource. method will be
            executed as delete_thing(*args, **kwargs)

        """
        try:
            # Tempest clients return dicts, so there is no common delete
            # method available. Using a callable instead
            delete_thing(*args, **kwargs)
        except lib_exc.NotFound:
            # If the resource is already missing, mission accomplished.
            pass

    def addCleanup_with_wait(self, waiter_callable, thing_id, thing_id_param,
                             cleanup_callable, cleanup_args=None,
                             cleanup_kwargs=None, waiter_client=None):
        """Adds wait for async resource deletion at the end of cleanups

        @param waiter_callable: callable to wait for the resource to delete
            with the following waiter_client if specified.
        @param thing_id: the id of the resource to be cleaned-up
        @param thing_id_param: the name of the id param in the waiter
        @param cleanup_callable: method to load pass to self.addCleanup with
            the following *cleanup_args, **cleanup_kwargs.
            usually a delete method.
        """
        if cleanup_args is None:
            cleanup_args = []
        if cleanup_kwargs is None:
            cleanup_kwargs = {}
        self.addCleanup(cleanup_callable, *cleanup_args, **cleanup_kwargs)
        wait_dict = {
            'waiter_callable': waiter_callable,
            thing_id_param: thing_id
        }
        if waiter_client:
            wait_dict['client'] = waiter_client
        self.cleanup_waits.append(wait_dict)

    def _wait_for_cleanups(self):
        # To handle async delete actions, a list of waits is added
        # which will be iterated over as the last step of clearing the
        # cleanup queue. That way all the delete calls are made up front
        # and the tests won't succeed unless the deletes are eventually
        # successful. This is the same basic approach used in the api tests to
        # limit cleanup execution time except here it is multi-resource,
        # because of the nature of the scenario tests.
        for wait in self.cleanup_waits:
            waiter_callable = wait.pop('waiter_callable')
            waiter_callable(**wait)

    # ## Test functions library
    #
    # The create_[resource] functions only return body and discard the
    # resp part which is not used in scenario tests

    def create_keypair(self, client=None):
        if not client:
            client = self.keypairs_client
        name = data_utils.rand_name(self.__class__.__name__)
        # We don't need to create a keypair by pubkey in scenario
        body = client.create_keypair(name=name)
        self.addCleanup(client.delete_keypair, name)
        return body['keypair']

    def create_server(self, name=None, image_id=None, flavor=None,
                      validatable=False, wait_until=None,
                      wait_on_delete=True, clients=None, **kwargs):
        """Wrapper utility that returns a test server.

        This wrapper utility calls the common create test server and
        returns a test server. The purpose of this wrapper is to minimize
        the impact on the code of the tests already using this
        function.
        """

        # NOTE(jlanoux): As a first step, ssh checks in the scenario
        # tests need to be run regardless of the run_validation and
        # validatable parameters and thus until the ssh validation job
        # becomes voting in CI. The test resources management and IP
        # association are taken care of in the scenario tests.
        # Therefore, the validatable parameter is set to false in all
        # those tests. In this way create_server just return a standard
        # server and the scenario tests always perform ssh checks.

        # Needed for the cross_tenant_traffic test:
        if clients is None:
            clients = self.manager

        vnic_type = CONF.network.port_vnic_type

        # If vnic_type is configured create port for
        # every network
        if vnic_type:
            ports = []
            networks = []
            create_port_body = {'binding:vnic_type': vnic_type,
                                'namestart': 'port-smoke'}
            if kwargs:
                # Convert security group names to security group ids
                # to pass to create_port
                if 'security_groups' in kwargs:
                    security_groups =\
                        clients.security_groups_client.list_security_groups(
                        ).get('security_groups')
                    sec_dict = dict([(s['name'], s['id'])
                                    for s in security_groups])

                    sec_groups_names = [s['name'] for s in kwargs.pop(
                        'security_groups')]
                    security_groups_ids = [sec_dict[s]
                                           for s in sec_groups_names]

                    if security_groups_ids:
                        create_port_body[
                            'security_groups'] = security_groups_ids
                networks = kwargs.pop('networks')

            # If there are no networks passed to us we look up
            # for the project's private networks and create a port
            # if there is only one private network. The same behaviour
            # as we would expect when passing the call to the clients
            # with no networks
            if not networks:
                networks = clients.networks_client.list_networks(
                    filters={'router:external': False})
                self.assertEqual(1, len(networks),
                                 "There is more than one"
                                 " network for the tenant")
            for net in networks:
                net_id = net['uuid']
                port = self._create_port(network_id=net_id,
                                         client=clients.ports_client,
                                         **create_port_body)
                ports.append({'port': port.id})
            if ports:
                kwargs['networks'] = ports
            self.ports = ports

        tenant_network = self.get_tenant_network()

        body, servers = compute.create_test_server(
            clients,
            tenant_network=tenant_network,
            wait_until=wait_until,
            name=name, flavor=flavor,
            image_id=image_id, **kwargs)

        # TODO(jlanoux) Move wait_on_delete in compute.py
        if wait_on_delete:
            self.addCleanup(waiters.wait_for_server_termination,
                            clients.servers_client,
                            body['id'])

        self.addCleanup_with_wait(
            waiter_callable=waiters.wait_for_server_termination,
            thing_id=body['id'], thing_id_param='server_id',
            cleanup_callable=self.delete_wrapper,
            cleanup_args=[clients.servers_client.delete_server, body['id']],
            waiter_client=clients.servers_client)
        server = clients.servers_client.show_server(body['id'])['server']
        return server

    def create_volume(self, size=None, name=None, snapshot_id=None,
                      imageRef=None, volume_type=None):
        if name is None:
            name = data_utils.rand_name(self.__class__.__name__)
        kwargs = {'display_name': name,
                  'snapshot_id': snapshot_id,
                  'imageRef': imageRef,
                  'volume_type': volume_type}
        if size is not None:
            kwargs.update({'size': size})
        volume = self.volumes_client.create_volume(**kwargs)['volume']

        self.addCleanup(self.volumes_client.wait_for_resource_deletion,
                        volume['id'])
        self.addCleanup(self.delete_wrapper,
                        self.volumes_client.delete_volume, volume['id'])

        # NOTE(e0ne): Cinder API v2 uses name instead of display_name
        if 'display_name' in volume:
            self.assertEqual(name, volume['display_name'])
        else:
            self.assertEqual(name, volume['name'])
        waiters.wait_for_volume_status(self.volumes_client,
                                       volume['id'], 'available')
        # The volume retrieved on creation has a non-up-to-date status.
        # Retrieval after it becomes active ensures correct details.
        volume = self.volumes_client.show_volume(volume['id'])['volume']
        return volume

    def _create_loginable_secgroup_rule(self, secgroup_id=None):
        _client = self.compute_security_groups_client
        _client_rules = self.compute_security_group_rules_client
        if secgroup_id is None:
            sgs = _client.list_security_groups()['security_groups']
            for sg in sgs:
                if sg['name'] == 'default':
                    secgroup_id = sg['id']

        # These rules are intended to permit inbound ssh and icmp
        # traffic from all sources, so no group_id is provided.
        # Setting a group_id would only permit traffic from ports
        # belonging to the same security group.
        rulesets = [
            {
                # ssh
                'ip_protocol': 'tcp',
                'from_port': 22,
                'to_port': 22,
                'cidr': '0.0.0.0/0',
            },
            {
                # ping
                'ip_protocol': 'icmp',
                'from_port': -1,
                'to_port': -1,
                'cidr': '0.0.0.0/0',
            }
        ]
        rules = list()
        for ruleset in rulesets:
            sg_rule = _client_rules.create_security_group_rule(
                parent_group_id=secgroup_id, **ruleset)['security_group_rule']
            rules.append(sg_rule)
        return rules

    def _create_security_group(self):
        # Create security group
        sg_name = data_utils.rand_name(self.__class__.__name__)
        sg_desc = sg_name + " description"
        secgroup = self.compute_security_groups_client.create_security_group(
            name=sg_name, description=sg_desc)['security_group']
        self.assertEqual(secgroup['name'], sg_name)
        self.assertEqual(secgroup['description'], sg_desc)
        self.addCleanup(
            self.delete_wrapper,
            self.compute_security_groups_client.delete_security_group,
            secgroup['id'])

        # Add rules to the security group
        self._create_loginable_secgroup_rule(secgroup['id'])

        return secgroup

    def get_remote_client(self, ip_address, username=None, private_key=None):
        """Get a SSH client to a remote server

        @param ip_address the server floating or fixed IP address to use
                          for ssh validation
        @param username name of the Linux account on the remote server
        @param private_key the SSH private key to use
        @return a RemoteClient object
        """

        if username is None:
            username = CONF.validation.image_ssh_user
        # Set this with 'keypair' or others to log in with keypair or
        # username/password.
        if CONF.validation.auth_method == 'keypair':
            password = None
            if private_key is None:
                private_key = self.keypair['private_key']
        else:
            password = CONF.validation.image_ssh_password
            private_key = None
        linux_client = remote_client.RemoteClient(ip_address, username,
                                                  pkey=private_key,
                                                  password=password)
        try:
            linux_client.validate_authentication()
        except Exception as e:
            message = ('Initializing SSH connection to %(ip)s failed. '
                       'Error: %(error)s' % {'ip': ip_address,
                                             'error': e})
            caller = misc_utils.find_test_caller()
            if caller:
                message = '(%s) %s' % (caller, message)
            LOG.exception(message)
            self._log_console_output()
            raise

        return linux_client

    def _image_create(self, name, fmt, path,
                      disk_format=None, properties=None):
        if properties is None:
            properties = {}
        name = data_utils.rand_name('%s-' % name)
        params = {
            'name': name,
            'container_format': fmt,
            'disk_format': disk_format or fmt,
            'is_public': 'False',
        }
        params['properties'] = properties
        image = self.image_client.create_image(**params)['image']
        self.addCleanup(self.image_client.delete_image, image['id'])
        self.assertEqual("queued", image['status'])
        with open(path, 'rb') as image_file:
            self.image_client.update_image(image['id'], data=image_file)
        return image['id']

    def glance_image_create(self):
        img_path = CONF.scenario.img_dir + "/" + CONF.scenario.img_file
        aki_img_path = CONF.scenario.img_dir + "/" + CONF.scenario.aki_img_file
        ari_img_path = CONF.scenario.img_dir + "/" + CONF.scenario.ari_img_file
        ami_img_path = CONF.scenario.img_dir + "/" + CONF.scenario.ami_img_file
        img_container_format = CONF.scenario.img_container_format
        img_disk_format = CONF.scenario.img_disk_format
        img_properties = CONF.scenario.img_properties
        LOG.debug("paths: img: %s, container_fomat: %s, disk_format: %s, "
                  "properties: %s, ami: %s, ari: %s, aki: %s" %
                  (img_path, img_container_format, img_disk_format,
                   img_properties, ami_img_path, ari_img_path, aki_img_path))
        try:
            image = self._image_create('scenario-img',
                                       img_container_format,
                                       img_path,
                                       disk_format=img_disk_format,
                                       properties=img_properties)
        except IOError:
            LOG.debug("A qcow2 image was not found. Try to get a uec image.")
            kernel = self._image_create('scenario-aki', 'aki', aki_img_path)
            ramdisk = self._image_create('scenario-ari', 'ari', ari_img_path)
            properties = {'kernel_id': kernel, 'ramdisk_id': ramdisk}
            image = self._image_create('scenario-ami', 'ami',
                                       path=ami_img_path,
                                       properties=properties)
        LOG.debug("image:%s" % image)

        return image

    def _log_console_output(self, servers=None):
        if not CONF.compute_feature_enabled.console_output:
            LOG.debug('Console output not supported, cannot log')
            return
        if not servers:
            servers = self.servers_client.list_servers()
            servers = servers['servers']
        for server in servers:
            console_output = self.servers_client.get_console_output(
                server['id'])['output']
            LOG.debug('Console output for %s\nbody=\n%s',
                      server['id'], console_output)

    def _log_net_info(self, exc):
        # network debug is called as part of ssh init
        if not isinstance(exc, lib_exc.SSHTimeout):
            LOG.debug('Network information on a devstack host')

    def create_server_snapshot(self, server, name=None):
        # Glance client
        _image_client = self.image_client
        # Compute client
        _images_client = self.compute_images_client
        if name is None:
            name = data_utils.rand_name('scenario-snapshot')
        LOG.debug("Creating a snapshot image for server: %s", server['name'])
        image = _images_client.create_image(server['id'], name=name)
        image_id = image.response['location'].split('images/')[1]
        _image_client.wait_for_image_status(image_id, 'active')
        self.addCleanup_with_wait(
            waiter_callable=_image_client.wait_for_resource_deletion,
            thing_id=image_id, thing_id_param='id',
            cleanup_callable=self.delete_wrapper,
            cleanup_args=[_image_client.delete_image, image_id])
        snapshot_image = _image_client.get_image_meta(image_id)

        bdm = snapshot_image.get('properties', {}).get('block_device_mapping')
        if bdm:
            bdm = json.loads(bdm)
            if bdm and 'snapshot_id' in bdm[0]:
                snapshot_id = bdm[0]['snapshot_id']
                self.addCleanup(
                    self.snapshots_client.wait_for_resource_deletion,
                    snapshot_id)
                self.addCleanup(
                    self.delete_wrapper, self.snapshots_client.delete_snapshot,
                    snapshot_id)
                waiters.wait_for_snapshot_status(self.snapshots_client,
                                                 snapshot_id, 'available')

        image_name = snapshot_image['name']
        self.assertEqual(name, image_name)
        LOG.debug("Created snapshot image %s for server %s",
                  image_name, server['name'])
        return snapshot_image

    def nova_volume_attach(self, server, volume_to_attach):
        volume = self.servers_client.attach_volume(
            server['id'], volumeId=volume_to_attach['id'], device='/dev/%s'
            % CONF.compute.volume_device_name)['volumeAttachment']
        self.assertEqual(volume_to_attach['id'], volume['id'])
        waiters.wait_for_volume_status(self.volumes_client,
                                       volume['id'], 'in-use')

        # Return the updated volume after the attachment
        return self.volumes_client.show_volume(volume['id'])['volume']

    def nova_volume_detach(self, server, volume):
        self.servers_client.detach_volume(server['id'], volume['id'])
        waiters.wait_for_volume_status(self.volumes_client,
                                       volume['id'], 'available')

        volume = self.volumes_client.show_volume(volume['id'])['volume']
        self.assertEqual('available', volume['status'])

    def rebuild_server(self, server_id, image=None,
                       preserve_ephemeral=False, wait=True,
                       rebuild_kwargs=None):
        if image is None:
            image = CONF.compute.image_ref

        rebuild_kwargs = rebuild_kwargs or {}

        LOG.debug("Rebuilding server (id: %s, image: %s, preserve eph: %s)",
                  server_id, image, preserve_ephemeral)
        self.servers_client.rebuild_server(
            server_id=server_id, image_ref=image,
            preserve_ephemeral=preserve_ephemeral,
            **rebuild_kwargs)
        if wait:
            waiters.wait_for_server_status(self.servers_client,
                                           server_id, 'ACTIVE')

    def ping_ip_address(self, ip_address, should_succeed=True,
                        ping_timeout=None):
        timeout = ping_timeout or CONF.validation.ping_timeout
        cmd = ['ping', '-c1', '-w1', ip_address]

        def ping():
            proc = subprocess.Popen(cmd,
                                    stdout=subprocess.PIPE,
                                    stderr=subprocess.PIPE)
            proc.communicate()

            return (proc.returncode == 0) == should_succeed

        caller = misc_utils.find_test_caller()
        LOG.debug('%(caller)s begins to ping %(ip)s in %(timeout)s sec and the'
                  ' expected result is %(should_succeed)s' % {
                      'caller': caller, 'ip': ip_address, 'timeout': timeout,
                      'should_succeed':
                      'reachable' if should_succeed else 'unreachable'
                  })
        result = tempest.test.call_until_true(ping, timeout, 1)
        LOG.debug('%(caller)s finishes ping %(ip)s in %(timeout)s sec and the '
                  'ping result is %(result)s' % {
                      'caller': caller, 'ip': ip_address, 'timeout': timeout,
                      'result': 'expected' if result else 'unexpected'
                  })
        return result

    def check_vm_connectivity(self, ip_address,
                              username=None,
                              private_key=None,
                              should_connect=True):
        """Check server connectivity

        :param ip_address: server to test against
        :param username: server's ssh username
        :param private_key: server's ssh private key to be used
        :param should_connect: True/False indicates positive/negative test
            positive - attempt ping and ssh
            negative - attempt ping and fail if succeed

        :raises: AssertError if the result of the connectivity check does
            not match the value of the should_connect param
        """
        if should_connect:
            msg = "Timed out waiting for %s to become reachable" % ip_address
        else:
            msg = "ip address %s is reachable" % ip_address
        self.assertTrue(self.ping_ip_address(ip_address,
                                             should_succeed=should_connect),
                        msg=msg)
        if should_connect:
            # no need to check ssh for negative connectivity
            self.get_remote_client(ip_address, username, private_key)

    def check_public_network_connectivity(self, ip_address, username,
                                          private_key, should_connect=True,
                                          msg=None, servers=None):
        # The target login is assumed to have been configured for
        # key-based authentication by cloud-init.
        LOG.debug('checking network connections to IP %s with user: %s' %
                  (ip_address, username))
        try:
            self.check_vm_connectivity(ip_address,
                                       username,
                                       private_key,
                                       should_connect=should_connect)
        except Exception:
            ex_msg = 'Public network connectivity check failed'
            if msg:
                ex_msg += ": " + msg
            LOG.exception(ex_msg)
            self._log_console_output(servers)
            raise

    def create_floating_ip(self, thing, pool_name=None):
        """Create a floating IP and associates to a server on Nova"""

        if not pool_name:
            pool_name = CONF.network.floating_network_name
        floating_ip = (self.compute_floating_ips_client.
                       create_floating_ip(pool=pool_name)['floating_ip'])
        self.addCleanup(self.delete_wrapper,
                        self.compute_floating_ips_client.delete_floating_ip,
                        floating_ip['id'])
        self.compute_floating_ips_client.associate_floating_ip_to_server(
            floating_ip['ip'], thing['id'])
        return floating_ip

    def create_timestamp(self, ip_address, dev_name=None, mount_path='/mnt',
                         private_key=None):
        ssh_client = self.get_remote_client(ip_address,
                                            private_key=private_key)
        if dev_name is not None:
            ssh_client.make_fs(dev_name)
            ssh_client.mount(dev_name, mount_path)
        cmd_timestamp = 'sudo sh -c "date > %s/timestamp; sync"' % mount_path
        ssh_client.exec_command(cmd_timestamp)
        timestamp = ssh_client.exec_command('sudo cat %s/timestamp'
                                            % mount_path)
        if dev_name is not None:
            ssh_client.umount(mount_path)
        return timestamp

    def get_timestamp(self, ip_address, dev_name=None, mount_path='/mnt',
                      private_key=None):
        ssh_client = self.get_remote_client(ip_address,
                                            private_key=private_key)
        if dev_name is not None:
            ssh_client.mount(dev_name, mount_path)
        timestamp = ssh_client.exec_command('sudo cat %s/timestamp'
                                            % mount_path)
        if dev_name is not None:
            ssh_client.umount(mount_path)
        return timestamp

    def get_server_ip(self, server):
        """Get the server fixed or floating IP.

        Based on the configuration we're in, return a correct ip
        address for validating that a guest is up.
        """
        if CONF.validation.connect_method == 'floating':
            # The tests calling this method don't have a floating IP
            # and can't make use of the validattion resources. So the
            # method is creating the floating IP there.
            return self.create_floating_ip(server)['ip']
        elif CONF.validation.connect_method == 'fixed':
            addresses = server['addresses'][CONF.validation.network_for_ssh]
            for address in addresses:
                if address['version'] == CONF.validation.ip_version_for_ssh:
                    return address['addr']
            raise exceptions.ServerUnreachable()
        else:
            raise exceptions.InvalidConfiguration()


class NetworkScenarioTest(ScenarioTest):
    """Base class for network scenario tests.

    This class provide helpers for network scenario tests, using the neutron
    API. Helpers from ancestor which use the nova network API are overridden
    with the neutron API.

    This Class also enforces using Neutron instead of novanetwork.
    Subclassed tests will be skipped if Neutron is not enabled

    """

    credentials = ['primary', 'admin']

    @classmethod
    def skip_checks(cls):
        super(NetworkScenarioTest, cls).skip_checks()
        if not CONF.service_available.neutron:
            raise cls.skipException('Neutron not available')

    @classmethod
    def resource_setup(cls):
        super(NetworkScenarioTest, cls).resource_setup()
        cls.tenant_id = cls.manager.identity_client.tenant_id

<<<<<<< HEAD
    def _create_network(self, client=None, networks_client=None,
                        tenant_id=None, namestart='network-smoke-',
                        vlan_transparent=None, shared=False):
        if not client:
            client = self.network_client
=======
    def _create_network(self, networks_client=None,
                        routers_client=None, tenant_id=None,
                        namestart='network-smoke-'):
>>>>>>> a16bf19e
        if not networks_client:
            networks_client = self.networks_client
        if not routers_client:
            routers_client = self.routers_client
        if not tenant_id:
            tenant_id = networks_client.tenant_id
        name = data_utils.rand_name(namestart)
        if vlan_transparent is not None:
            result = networks_client.create_network(name=name, tenant_id=tenant_id,
                                           vlan_transparent=vlan_transparent,
                                           shared=shared)
        else:
            result = networks_client.create_network(name=name, tenant_id=tenant_id)
        network = net_resources.DeletableNetwork(
            networks_client=networks_client, routers_client=routers_client,
            **result['network'])
        self.assertEqual(network.name, name)
        self.addCleanup(self.delete_wrapper, network.delete)
        return network

    def _list_networks(self, *args, **kwargs):
        """List networks using admin creds """
        networks_list = self.admin_manager.networks_client.list_networks(
            *args, **kwargs)
        return networks_list['networks']

    def _list_subnets(self, *args, **kwargs):
        """List subnets using admin creds """
        subnets_list = self.admin_manager.subnets_client.list_subnets(
            *args, **kwargs)
        return subnets_list['subnets']

    def _list_routers(self, *args, **kwargs):
        """List routers using admin creds """
        routers_list = self.admin_manager.routers_client.list_routers(
            *args, **kwargs)
        return routers_list['routers']

    def _list_ports(self, *args, **kwargs):
        """List ports using admin creds """
        ports_list = self.admin_manager.ports_client.list_ports(
            *args, **kwargs)
        return ports_list['ports']

    def _list_agents(self, *args, **kwargs):
        """List agents using admin creds """
        agents_list = self.admin_manager.network_agents_client.list_agents(
            *args, **kwargs)
        return agents_list['agents']

    def _create_subnet(self, network, subnets_client=None,
                       routers_client=None, namestart='subnet-smoke',
                       **kwargs):
        """Create a subnet for the given network

        within the cidr block configured for tenant networks.
        """
        if not subnets_client:
            subnets_client = self.subnets_client
        if not routers_client:
            routers_client = self.routers_client

        def cidr_in_use(cidr, tenant_id):
            """Check cidr existence

            :returns: True if subnet with cidr already exist in tenant
                  False else
            """
            cidr_in_use = self._list_subnets(tenant_id=tenant_id, cidr=cidr)
            return len(cidr_in_use) != 0

        ip_version = kwargs.pop('ip_version', 4)

        if ip_version == 6:
            tenant_cidr = netaddr.IPNetwork(
                CONF.network.project_network_v6_cidr)
            num_bits = CONF.network.project_network_v6_mask_bits
        else:
            tenant_cidr = netaddr.IPNetwork(CONF.network.project_network_cidr)
            num_bits = CONF.network.project_network_mask_bits

        result = None
        str_cidr = None
        # Repeatedly attempt subnet creation with sequential cidr
        # blocks until an unallocated block is found.
        for subnet_cidr in tenant_cidr.subnet(num_bits):
            str_cidr = str(subnet_cidr)
            if cidr_in_use(str_cidr, tenant_id=network.tenant_id):
                continue

            subnet = dict(
                name=data_utils.rand_name(namestart),
                network_id=network.id,
                tenant_id=network.tenant_id,
                cidr=str_cidr,
                ip_version=ip_version,
                **kwargs
            )
            try:
                result = subnets_client.create_subnet(**subnet)
                break
            except lib_exc.Conflict as e:
                is_overlapping_cidr = 'overlaps with another subnet' in str(e)
                if not is_overlapping_cidr:
                    raise
        self.assertIsNotNone(result, 'Unable to allocate tenant network')
        subnet = net_resources.DeletableSubnet(
            subnets_client=subnets_client,
            routers_client=routers_client, **result['subnet'])
        self.assertEqual(subnet.cidr, str_cidr)
        self.addCleanup(self.delete_wrapper, subnet.delete)
        return subnet

    def _create_port(self, network_id, client=None, namestart='port-quotatest',
                     **kwargs):
        if not client:
            client = self.ports_client
        name = data_utils.rand_name(namestart)
        result = client.create_port(
            name=name,
            network_id=network_id,
            **kwargs)
        self.assertIsNotNone(result, 'Unable to allocate port')
        port = net_resources.DeletablePort(ports_client=client,
                                           **result['port'])
        self.addCleanup(self.delete_wrapper, port.delete)
        return port

    def _get_server_port_id_and_ip4(self, server, ip_addr=None):
        ports = self._list_ports(device_id=server['id'], fixed_ip=ip_addr)
        # A port can have more then one IP address in some cases.
        # If the network is dual-stack (IPv4 + IPv6), this port is associated
        # with 2 subnets
        port_map = [(p["id"], fxip["ip_address"])
                    for p in ports
                    for fxip in p["fixed_ips"]
                    if netaddr.valid_ipv4(fxip["ip_address"])
                    and p['status'] == 'ACTIVE']
        inactive = [p for p in ports if p['status'] != 'ACTIVE']
        if inactive:
            LOG.warning("Instance has ports that are not ACTIVE: %s", inactive)

        self.assertNotEqual(0, len(port_map),
                            "No IPv4 addresses found in: %s" % ports)
        self.assertEqual(len(port_map), 1,
                         "Found multiple IPv4 addresses: %s. "
                         "Unable to determine which port to target."
                         % port_map)
        return port_map[0]

    def _get_network_by_name(self, network_name):
        net = self._list_networks(name=network_name)
        self.assertNotEqual(len(net), 0,
                            "Unable to get network by name: %s" % network_name)
        return net_resources.AttributeDict(net[0])

    def create_floating_ip(self, thing, external_network_id=None,
                           port_id=None, client=None):
        """Create a floating IP and associates to a resource/port on Neutron"""
        if not external_network_id:
            external_network_id = CONF.network.public_network_id
        if not client:
            client = self.floating_ips_client
        if not port_id:
            port_id, ip4 = self._get_server_port_id_and_ip4(thing)
        else:
            ip4 = None
        result = client.create_floatingip(
            floating_network_id=external_network_id,
            port_id=port_id,
            tenant_id=thing['tenant_id'],
            fixed_ip_address=ip4
        )
        floating_ip = net_resources.DeletableFloatingIp(
            client=client,
            **result['floatingip'])
        self.addCleanup(self.delete_wrapper, floating_ip.delete)
        return floating_ip

    def _associate_floating_ip(self, floating_ip, server):
        port_id, _ = self._get_server_port_id_and_ip4(server)
        floating_ip.update(port_id=port_id)
        self.assertEqual(port_id, floating_ip.port_id)
        return floating_ip

    def _disassociate_floating_ip(self, floating_ip):
        """:param floating_ip: type DeletableFloatingIp"""
        floating_ip.update(port_id=None)
        self.assertIsNone(floating_ip.port_id)
        return floating_ip

    def check_floating_ip_status(self, floating_ip, status):
        """Verifies floatingip reaches the given status

        :param floating_ip: net_resources.DeletableFloatingIp floating IP to
        to check status
        :param status: target status
        :raises: AssertionError if status doesn't match
        """
        def refresh():
            floating_ip.refresh()
            return status == floating_ip.status

        tempest.test.call_until_true(refresh,
                                     CONF.network.build_timeout,
                                     CONF.network.build_interval)
        self.assertEqual(status, floating_ip.status,
                         message="FloatingIP: {fp} is at status: {cst}. "
                                 "failed  to reach status: {st}"
                         .format(fp=floating_ip, cst=floating_ip.status,
                                 st=status))
        LOG.info("FloatingIP: {fp} is at status: {st}"
                 .format(fp=floating_ip, st=status))

    def _check_tenant_network_connectivity(self, server,
                                           username,
                                           private_key,
                                           should_connect=True,
                                           servers_for_debug=None):
        if not CONF.network.project_networks_reachable:
            msg = 'Tenant networks not configured to be reachable.'
            LOG.info(msg)
            return
        # The target login is assumed to have been configured for
        # key-based authentication by cloud-init.
        try:
            for net_name, ip_addresses in six.iteritems(server['addresses']):
                for ip_address in ip_addresses:
                    self.check_vm_connectivity(ip_address['addr'],
                                               username,
                                               private_key,
                                               should_connect=should_connect)
        except Exception as e:
            LOG.exception('Tenant network connectivity check failed')
            self._log_console_output(servers_for_debug)
            self._log_net_info(e)
            raise

    def _check_remote_connectivity(self, source, dest, should_succeed=True,
                                   nic=None):
        """check ping server via source ssh connection

        :param source: RemoteClient: an ssh connection from which to ping
        :param dest: and IP to ping against
        :param should_succeed: boolean should ping succeed or not
        :param nic: specific network interface to ping from
        :returns: boolean -- should_succeed == ping
        :returns: ping is false if ping failed
        """
        def ping_remote():
            try:
                source.ping_host(dest, nic=nic)
            except lib_exc.SSHExecCommandFailed:
                LOG.warning('Failed to ping IP: %s via a ssh connection '
                            'from: %s.' % (dest, source.ssh_client.host))
                return not should_succeed
            return should_succeed

        return tempest.test.call_until_true(ping_remote,
                                            CONF.validation.ping_timeout,
                                            1)

    def _create_security_group(self, security_group_rules_client=None,
                               tenant_id=None,
                               namestart='secgroup-smoke',
                               security_groups_client=None):
        if security_group_rules_client is None:
            security_group_rules_client = self.security_group_rules_client
        if security_groups_client is None:
            security_groups_client = self.security_groups_client
        if tenant_id is None:
            tenant_id = security_groups_client.tenant_id
        secgroup = self._create_empty_security_group(
            namestart=namestart, client=security_groups_client,
            tenant_id=tenant_id)

        # Add rules to the security group
        rules = self._create_loginable_secgroup_rule(
            security_group_rules_client=security_group_rules_client,
            secgroup=secgroup,
            security_groups_client=security_groups_client)
        for rule in rules:
            self.assertEqual(tenant_id, rule.tenant_id)
            self.assertEqual(secgroup.id, rule.security_group_id)
        return secgroup

    def _create_empty_security_group(self, client=None, tenant_id=None,
                                     namestart='secgroup-smoke'):
        """Create a security group without rules.

        Default rules will be created:
         - IPv4 egress to any
         - IPv6 egress to any

        :param tenant_id: secgroup will be created in this tenant
        :returns: DeletableSecurityGroup -- containing the secgroup created
        """
        if client is None:
            client = self.security_groups_client
        if not tenant_id:
            tenant_id = client.tenant_id
        sg_name = data_utils.rand_name(namestart)
        sg_desc = sg_name + " description"
        sg_dict = dict(name=sg_name,
                       description=sg_desc)
        sg_dict['tenant_id'] = tenant_id
        result = client.create_security_group(**sg_dict)
        secgroup = net_resources.DeletableSecurityGroup(
            client=client, routers_client=self.routers_client,
            **result['security_group']
        )
        self.assertEqual(secgroup.name, sg_name)
        self.assertEqual(tenant_id, secgroup.tenant_id)
        self.assertEqual(secgroup.description, sg_desc)
        self.addCleanup(self.delete_wrapper, secgroup.delete)
        return secgroup

    def _default_security_group(self, client=None, tenant_id=None):
        """Get default secgroup for given tenant_id.

        :returns: DeletableSecurityGroup -- default secgroup for given tenant
        """
        if client is None:
            client = self.security_groups_client
        if not tenant_id:
            tenant_id = client.tenant_id
        sgs = [
            sg for sg in client.list_security_groups().values()[0]
            if sg['tenant_id'] == tenant_id and sg['name'] == 'default'
        ]
        msg = "No default security group for tenant %s." % (tenant_id)
        self.assertTrue(len(sgs) > 0, msg)
        return net_resources.DeletableSecurityGroup(client=client,
                                                    **sgs[0])

    def _create_security_group_rule(self, secgroup=None,
                                    sec_group_rules_client=None,
                                    tenant_id=None,
                                    security_groups_client=None, **kwargs):
        """Create a rule from a dictionary of rule parameters.

        Create a rule in a secgroup. if secgroup not defined will search for
        default secgroup in tenant_id.

        :param secgroup: type DeletableSecurityGroup.
        :param tenant_id: if secgroup not passed -- the tenant in which to
            search for default secgroup
        :param kwargs: a dictionary containing rule parameters:
            for example, to allow incoming ssh:
            rule = {
                    direction: 'ingress'
                    protocol:'tcp',
                    port_range_min: 22,
                    port_range_max: 22
                    }
        """
        if sec_group_rules_client is None:
            sec_group_rules_client = self.security_group_rules_client
        if security_groups_client is None:
            security_groups_client = self.security_groups_client
        if not tenant_id:
            tenant_id = security_groups_client.tenant_id
        if secgroup is None:
            secgroup = self._default_security_group(
                client=security_groups_client, tenant_id=tenant_id)

        ruleset = dict(security_group_id=secgroup.id,
                       tenant_id=secgroup.tenant_id)
        ruleset.update(kwargs)

        sg_rule = sec_group_rules_client.create_security_group_rule(**ruleset)
        sg_rule = net_resources.DeletableSecurityGroupRule(
            client=sec_group_rules_client,
            **sg_rule['security_group_rule']
        )
        self.assertEqual(secgroup.tenant_id, sg_rule.tenant_id)
        self.assertEqual(secgroup.id, sg_rule.security_group_id)

        return sg_rule

    def _create_loginable_secgroup_rule(self, security_group_rules_client=None,
                                        secgroup=None,
                                        security_groups_client=None):
        """Create loginable security group rule

        These rules are intended to permit inbound ssh and icmp
        traffic from all sources, so no group_id is provided.
        Setting a group_id would only permit traffic from ports
        belonging to the same security group.
        """

        if security_group_rules_client is None:
            security_group_rules_client = self.security_group_rules_client
        if security_groups_client is None:
            security_groups_client = self.security_groups_client
        rules = []
        rulesets = [
            dict(
                # ssh
                protocol='tcp',
                port_range_min=22,
                port_range_max=22,
            ),
            dict(
                # ping
                protocol='icmp',
            ),
            dict(
                # ipv6-icmp for ping6
                protocol='icmp',
                ethertype='IPv6',
            )
        ]
        sec_group_rules_client = security_group_rules_client
        for ruleset in rulesets:
            for r_direction in ['ingress', 'egress']:
                ruleset['direction'] = r_direction
                try:
                    sg_rule = self._create_security_group_rule(
                        sec_group_rules_client=sec_group_rules_client,
                        secgroup=secgroup,
                        security_groups_client=security_groups_client,
                        **ruleset)
                except lib_exc.Conflict as ex:
                    # if rule already exist - skip rule and continue
                    msg = 'Security group rule already exists'
                    if msg not in ex._error_string:
                        raise ex
                else:
                    self.assertEqual(r_direction, sg_rule.direction)
                    rules.append(sg_rule)

        return rules

    def _get_router(self, client=None, tenant_id=None):
        """Retrieve a router for the given tenant id.

        If a public router has been configured, it will be returned.

        If a public router has not been configured, but a public
        network has, a tenant router will be created and returned that
        routes traffic to the public network.
        """
        if not client:
            client = self.routers_client
        if not tenant_id:
            tenant_id = client.tenant_id
        router_id = CONF.network.public_router_id
        network_id = CONF.network.public_network_id
        if router_id:
            body = client.show_router(router_id)
            return net_resources.AttributeDict(**body['router'])
        elif network_id:
            router = self._create_router(client, tenant_id)
            router.set_gateway(network_id)
            return router
        else:
            raise Exception("Neither of 'public_router_id' or "
                            "'public_network_id' has been defined.")

    def _create_router(self, client=None, tenant_id=None,
                       namestart='router-smoke'):
        if not client:
            client = self.routers_client
        if not tenant_id:
            tenant_id = client.tenant_id
        name = data_utils.rand_name(namestart)
        result = client.create_router(name=name,
                                      admin_state_up=True,
                                      tenant_id=tenant_id)
        router = net_resources.DeletableRouter(routers_client=client,
                                               **result['router'])
        self.assertEqual(router.name, name)
        self.addCleanup(self.delete_wrapper, router.delete)
        return router

    def _update_router_admin_state(self, router, admin_state_up):
        router.update(admin_state_up=admin_state_up)
        self.assertEqual(admin_state_up, router.admin_state_up)

    def create_networks(self, networks_client=None,
                        routers_client=None, subnets_client=None,
                        tenant_id=None, dns_nameservers=None):
        """Create a network with a subnet connected to a router.

        The baremetal driver is a special case since all nodes are
        on the same shared network.

        :param tenant_id: id of tenant to create resources in.
        :param dns_nameservers: list of dns servers to send to subnet.
        :returns: network, subnet, router
        """
        if CONF.baremetal.driver_enabled:
            # NOTE(Shrews): This exception is for environments where tenant
            # credential isolation is available, but network separation is
            # not (the current baremetal case). Likely can be removed when
            # test account mgmt is reworked:
            # https://blueprints.launchpad.net/tempest/+spec/test-accounts
            if not CONF.compute.fixed_network_name:
                m = 'fixed_network_name must be specified in config'
                raise exceptions.InvalidConfiguration(m)
            network = self._get_network_by_name(
                CONF.compute.fixed_network_name)
            router = None
            subnet = None
        else:
            network = self._create_network(
                networks_client=networks_client,
                tenant_id=tenant_id)
            router = self._get_router(client=routers_client,
                                      tenant_id=tenant_id)

            subnet_kwargs = dict(network=network,
                                 subnets_client=subnets_client,
                                 routers_client=routers_client)
            # use explicit check because empty list is a valid option
            if dns_nameservers is not None:
                subnet_kwargs['dns_nameservers'] = dns_nameservers
            subnet = self._create_subnet(**subnet_kwargs)
            subnet.add_to_router(router.id)
        return network, subnet, router


# power/provision states as of icehouse
class BaremetalPowerStates(object):
    """Possible power states of an Ironic node."""
    POWER_ON = 'power on'
    POWER_OFF = 'power off'
    REBOOT = 'rebooting'
    SUSPEND = 'suspended'


class BaremetalProvisionStates(object):
    """Possible provision states of an Ironic node."""
    NOSTATE = None
    INIT = 'initializing'
    ACTIVE = 'active'
    BUILDING = 'building'
    DEPLOYWAIT = 'wait call-back'
    DEPLOYING = 'deploying'
    DEPLOYFAIL = 'deploy failed'
    DEPLOYDONE = 'deploy complete'
    DELETING = 'deleting'
    DELETED = 'deleted'
    ERROR = 'error'


class BaremetalScenarioTest(ScenarioTest):

    credentials = ['primary', 'admin']

    @classmethod
    def skip_checks(cls):
        super(BaremetalScenarioTest, cls).skip_checks()
        if (not CONF.service_available.ironic or
           not CONF.baremetal.driver_enabled):
            msg = 'Ironic not available or Ironic compute driver not enabled'
            raise cls.skipException(msg)

    @classmethod
    def setup_clients(cls):
        super(BaremetalScenarioTest, cls).setup_clients()

        cls.baremetal_client = cls.admin_manager.baremetal_client

    @classmethod
    def resource_setup(cls):
        super(BaremetalScenarioTest, cls).resource_setup()
        # allow any issues obtaining the node list to raise early
        cls.baremetal_client.list_nodes()

    def _node_state_timeout(self, node_id, state_attr,
                            target_states, timeout=10, interval=1):
        if not isinstance(target_states, list):
            target_states = [target_states]

        def check_state():
            node = self.get_node(node_id=node_id)
            if node.get(state_attr) in target_states:
                return True
            return False

        if not tempest.test.call_until_true(
            check_state, timeout, interval):
            msg = ("Timed out waiting for node %s to reach %s state(s) %s" %
                   (node_id, state_attr, target_states))
            raise exceptions.TimeoutException(msg)

    def wait_provisioning_state(self, node_id, state, timeout):
        self._node_state_timeout(
            node_id=node_id, state_attr='provision_state',
            target_states=state, timeout=timeout)

    def wait_power_state(self, node_id, state):
        self._node_state_timeout(
            node_id=node_id, state_attr='power_state',
            target_states=state, timeout=CONF.baremetal.power_timeout)

    def wait_node(self, instance_id):
        """Waits for a node to be associated with instance_id."""

        def _get_node():
            node = None
            try:
                node = self.get_node(instance_id=instance_id)
            except lib_exc.NotFound:
                pass
            return node is not None

        if not tempest.test.call_until_true(
            _get_node, CONF.baremetal.association_timeout, 1):
            msg = ('Timed out waiting to get Ironic node by instance id %s'
                   % instance_id)
            raise exceptions.TimeoutException(msg)

    def get_node(self, node_id=None, instance_id=None):
        if node_id:
            _, body = self.baremetal_client.show_node(node_id)
            return body
        elif instance_id:
            _, body = self.baremetal_client.show_node_by_instance_uuid(
                instance_id)
            if body['nodes']:
                return body['nodes'][0]

    def get_ports(self, node_uuid):
        ports = []
        _, body = self.baremetal_client.list_node_ports(node_uuid)
        for port in body['ports']:
            _, p = self.baremetal_client.show_port(port['uuid'])
            ports.append(p)
        return ports

    def add_keypair(self):
        self.keypair = self.create_keypair()

    def boot_instance(self):
        self.instance = self.create_server(
            key_name=self.keypair['name'])

        self.wait_node(self.instance['id'])
        self.node = self.get_node(instance_id=self.instance['id'])

        self.wait_power_state(self.node['uuid'], BaremetalPowerStates.POWER_ON)

        self.wait_provisioning_state(
            self.node['uuid'],
            [BaremetalProvisionStates.DEPLOYWAIT,
             BaremetalProvisionStates.ACTIVE],
            timeout=15)

        self.wait_provisioning_state(self.node['uuid'],
                                     BaremetalProvisionStates.ACTIVE,
                                     timeout=CONF.baremetal.active_timeout)

        waiters.wait_for_server_status(self.servers_client,
                                       self.instance['id'], 'ACTIVE')
        self.node = self.get_node(instance_id=self.instance['id'])
        self.instance = (self.servers_client.show_server(self.instance['id'])
                         ['server'])

    def terminate_instance(self):
        self.servers_client.delete_server(self.instance['id'])
        self.wait_power_state(self.node['uuid'],
                              BaremetalPowerStates.POWER_OFF)
        self.wait_provisioning_state(
            self.node['uuid'],
            BaremetalProvisionStates.NOSTATE,
            timeout=CONF.baremetal.unprovision_timeout)


class EncryptionScenarioTest(ScenarioTest):
    """Base class for encryption scenario tests"""

    credentials = ['primary', 'admin']

    @classmethod
    def setup_clients(cls):
        super(EncryptionScenarioTest, cls).setup_clients()
        if CONF.volume_feature_enabled.api_v1:
            cls.admin_volume_types_client = cls.os_adm.volume_types_client
        else:
            cls.admin_volume_types_client = cls.os_adm.volume_types_v2_client

    def create_volume_type(self, client=None, name=None):
        if not client:
            client = self.admin_volume_types_client
        if not name:
            name = 'generic'
        randomized_name = data_utils.rand_name('scenario-type-' + name)
        LOG.debug("Creating a volume type: %s", randomized_name)
        body = client.create_volume_type(
            name=randomized_name)['volume_type']
        self.assertIn('id', body)
        self.addCleanup(client.delete_volume_type, body['id'])
        return body

    def create_encryption_type(self, client=None, type_id=None, provider=None,
                               key_size=None, cipher=None,
                               control_location=None):
        if not client:
            client = self.admin_volume_types_client
        if not type_id:
            volume_type = self.create_volume_type()
            type_id = volume_type['id']
        LOG.debug("Creating an encryption type for volume type: %s", type_id)
        client.create_encryption_type(
            type_id, provider=provider, key_size=key_size, cipher=cipher,
            control_location=control_location)['encryption']


class ObjectStorageScenarioTest(ScenarioTest):
    """Provide harness to do Object Storage scenario tests.

    Subclasses implement the tests that use the methods provided by this
    class.
    """

    @classmethod
    def skip_checks(cls):
        super(ObjectStorageScenarioTest, cls).skip_checks()
        if not CONF.service_available.swift:
            skip_msg = ("%s skipped as swift is not available" %
                        cls.__name__)
            raise cls.skipException(skip_msg)

    @classmethod
    def setup_credentials(cls):
        cls.set_network_resources()
        super(ObjectStorageScenarioTest, cls).setup_credentials()
        operator_role = CONF.object_storage.operator_role
        cls.os_operator = cls.get_client_manager(roles=[operator_role])

    @classmethod
    def setup_clients(cls):
        super(ObjectStorageScenarioTest, cls).setup_clients()
        # Clients for Swift
        cls.account_client = cls.os_operator.account_client
        cls.container_client = cls.os_operator.container_client
        cls.object_client = cls.os_operator.object_client

    def get_swift_stat(self):
        """get swift status for our user account."""
        self.account_client.list_account_containers()
        LOG.debug('Swift status information obtained successfully')

    def create_container(self, container_name=None):
        name = container_name or data_utils.rand_name(
            'swift-scenario-container')
        self.container_client.create_container(name)
        # look for the container to assure it is created
        self.list_and_check_container_objects(name)
        LOG.debug('Container %s created' % (name))
        self.addCleanup(self.delete_wrapper,
                        self.container_client.delete_container,
                        name)
        return name

    def delete_container(self, container_name):
        self.container_client.delete_container(container_name)
        LOG.debug('Container %s deleted' % (container_name))

    def upload_object_to_container(self, container_name, obj_name=None):
        obj_name = obj_name or data_utils.rand_name('swift-scenario-object')
        obj_data = data_utils.arbitrary_string()
        self.object_client.create_object(container_name, obj_name, obj_data)
        self.addCleanup(self.delete_wrapper,
                        self.object_client.delete_object,
                        container_name,
                        obj_name)
        return obj_name, obj_data

    def delete_object(self, container_name, filename):
        self.object_client.delete_object(container_name, filename)
        self.list_and_check_container_objects(container_name,
                                              not_present_obj=[filename])

    def list_and_check_container_objects(self, container_name,
                                         present_obj=None,
                                         not_present_obj=None):
        # List objects for a given container and assert which are present and
        # which are not.
        if present_obj is None:
            present_obj = []
        if not_present_obj is None:
            not_present_obj = []
        _, object_list = self.container_client.list_container_contents(
            container_name)
        if present_obj:
            for obj in present_obj:
                self.assertIn(obj, object_list)
        if not_present_obj:
            for obj in not_present_obj:
                self.assertNotIn(obj, object_list)

    def change_container_acl(self, container_name, acl):
        metadata_param = {'metadata_prefix': 'x-container-',
                          'metadata': {'read': acl}}
        self.container_client.update_container_metadata(container_name,
                                                        **metadata_param)
        resp, _ = self.container_client.list_container_metadata(container_name)
        self.assertEqual(resp['x-container-read'], acl)

    def download_and_verify(self, container_name, obj_name, expected_data):
        _, obj = self.object_client.get_object(container_name, obj_name)
        self.assertEqual(obj, expected_data)<|MERGE_RESOLUTION|>--- conflicted
+++ resolved
@@ -688,17 +688,11 @@
         super(NetworkScenarioTest, cls).resource_setup()
         cls.tenant_id = cls.manager.identity_client.tenant_id
 
-<<<<<<< HEAD
     def _create_network(self, client=None, networks_client=None,
                         tenant_id=None, namestart='network-smoke-',
                         vlan_transparent=None, shared=False):
         if not client:
             client = self.network_client
-=======
-    def _create_network(self, networks_client=None,
-                        routers_client=None, tenant_id=None,
-                        namestart='network-smoke-'):
->>>>>>> a16bf19e
         if not networks_client:
             networks_client = self.networks_client
         if not routers_client:
