# Copyright 2012 OpenStack Foundation
# Copyright 2013 IBM Corp.
# All Rights Reserved.
#
#    Licensed under the Apache License, Version 2.0 (the "License"); you may
#    not use this file except in compliance with the License. You may obtain
#    a copy of the License at
#
#         http://www.apache.org/licenses/LICENSE-2.0
#
#    Unless required by applicable law or agreed to in writing, software
#    distributed under the License is distributed on an "AS IS" BASIS, WITHOUT
#    WARRANTIES OR CONDITIONS OF ANY KIND, either express or implied. See the
#    License for the specific language governing permissions and limitations
#    under the License.

import logging
import os
import subprocess

import netaddr
import six

from tempest import auth
from tempest import clients
from tempest.common import credentials
from tempest.common import debug
from tempest.common.utils import data_utils
from tempest.common.utils.linux import remote_client
from tempest import config
from tempest import exceptions
from tempest.openstack.common import log
from tempest.services.network import resources as net_resources
import tempest.test

CONF = config.CONF

LOG = log.getLogger(__name__)

# NOTE(afazekas): Workaround for the stdout logging
LOG_nova_client = logging.getLogger('novaclient.client')
LOG_nova_client.addHandler(log.NullHandler())

LOG_cinder_client = logging.getLogger('cinderclient.client')
LOG_cinder_client.addHandler(log.NullHandler())


class ScenarioTest(tempest.test.BaseTestCase):
    """Base class for scenario tests. Uses tempest own clients. """

    @classmethod
    def resource_setup(cls):
        super(ScenarioTest, cls).resource_setup()
        # TODO(andreaf) Some of the code from this resource_setup could be
        # moved into `BaseTestCase`
        cls.isolated_creds = credentials.get_isolated_credentials(
            cls.__name__, network_resources=cls.network_resources)
        cls.manager = clients.Manager(
            credentials=cls.credentials()
        )
        cls.admin_manager = clients.Manager(cls.admin_credentials())
        # Clients (in alphabetical order)
        cls.flavors_client = cls.manager.flavors_client
        cls.floating_ips_client = cls.manager.floating_ips_client
        # Glance image client v1
        cls.image_client = cls.manager.image_client
        # Compute image client
        cls.images_client = cls.manager.images_client
        cls.keypairs_client = cls.manager.keypairs_client
        cls.networks_client = cls.admin_manager.networks_client
        # Nova security groups client
        cls.security_groups_client = cls.manager.security_groups_client
        cls.servers_client = cls.manager.servers_client
        cls.volumes_client = cls.manager.volumes_client
        cls.snapshots_client = cls.manager.snapshots_client
        cls.interface_client = cls.manager.interfaces_client
        # Neutron network client
        cls.network_client = cls.manager.network_client
        # Heat client
        cls.orchestration_client = cls.manager.orchestration_client

    @classmethod
    def credentials(cls):
        return cls.isolated_creds.get_primary_creds()

    @classmethod
    def alt_credentials(cls):
        return cls.isolated_creds.get_alt_creds()

    @classmethod
    def admin_credentials(cls):
        try:
            return cls.isolated_creds.get_admin_creds()
        except NotImplementedError:
            raise cls.skipException('Admin Credentials are not available')

    # ## Methods to handle sync and async deletes

    def setUp(self):
        super(ScenarioTest, self).setUp()
        self.cleanup_waits = []
        # NOTE(mtreinish) This is safe to do in setUp instead of setUp class
        # because scenario tests in the same test class should not share
        # resources. If resources were shared between test cases then it
        # should be a single scenario test instead of multiples.

        # NOTE(yfried): this list is cleaned at the end of test_methods and
        # not at the end of the class
        self.addCleanup(self._wait_for_cleanups)

    def delete_wrapper(self, delete_thing, *args, **kwargs):
        """Ignores NotFound exceptions for delete operations.

        @param delete_thing: delete method of a resource. method will be
            executed as delete_thing(*args, **kwargs)

        """
        try:
            # Tempest clients return dicts, so there is no common delete
            # method available. Using a callable instead
            delete_thing(*args, **kwargs)
        except exceptions.NotFound:
            # If the resource is already missing, mission accomplished.
            pass

    def addCleanup_with_wait(self, waiter_callable, thing_id, thing_id_param,
                             cleanup_callable, cleanup_args=None,
                             cleanup_kwargs=None, ignore_error=True):
        """Adds wait for async resource deletion at the end of cleanups

        @param waiter_callable: callable to wait for the resource to delete
        @param thing_id: the id of the resource to be cleaned-up
        @param thing_id_param: the name of the id param in the waiter
        @param cleanup_callable: method to load pass to self.addCleanup with
            the following *cleanup_args, **cleanup_kwargs.
            usually a delete method.
        """
        if cleanup_args is None:
            cleanup_args = []
        if cleanup_kwargs is None:
            cleanup_kwargs = {}
        self.addCleanup(cleanup_callable, *cleanup_args, **cleanup_kwargs)
        wait_dict = {
            'waiter_callable': waiter_callable,
            thing_id_param: thing_id
        }
        self.cleanup_waits.append(wait_dict)

    def _wait_for_cleanups(self):
        """To handle async delete actions, a list of waits is added
        which will be iterated over as the last step of clearing the
        cleanup queue. That way all the delete calls are made up front
        and the tests won't succeed unless the deletes are eventually
        successful. This is the same basic approach used in the api tests to
        limit cleanup execution time except here it is multi-resource,
        because of the nature of the scenario tests.
        """
        for wait in self.cleanup_waits:
            waiter_callable = wait.pop('waiter_callable')
            waiter_callable(**wait)

    # ## Test functions library
    #
    # The create_[resource] functions only return body and discard the
    # resp part which is not used in scenario tests

    def create_keypair(self, client=None):
        if not client:
            client = self.keypairs_client
        name = data_utils.rand_name(self.__class__.__name__)
        # We don't need to create a keypair by pubkey in scenario
        resp, body = client.create_keypair(name)
        self.addCleanup(client.delete_keypair, name)
        return body

    def create_server(self, name=None, image=None, flavor=None,
                      wait_on_boot=True, wait_on_delete=True,
                      create_kwargs=None):
        """Creates VM instance.

        @param image: image from which to create the instance
        @param wait_on_boot: wait for status ACTIVE before continue
        @param wait_on_delete: force synchronous delete on cleanup
        @param create_kwargs: additional details for instance creation
        @return: server dict
        """
        if name is None:
            name = data_utils.rand_name(self.__class__.__name__)
        if image is None:
            image = CONF.compute.image_ref
        if flavor is None:
            flavor = CONF.compute.flavor_ref
        if create_kwargs is None:
            create_kwargs = {}

        LOG.debug("Creating a server (name: %s, image: %s, flavor: %s)",
                  name, image, flavor)
        _, server = self.servers_client.create_server(name, image, flavor,
                                                      **create_kwargs)
        if wait_on_delete:
            self.addCleanup(self.servers_client.wait_for_server_termination,
                            server['id'])
        self.addCleanup_with_wait(
            waiter_callable=self.servers_client.wait_for_server_termination,
            thing_id=server['id'], thing_id_param='server_id',
            cleanup_callable=self.delete_wrapper,
            cleanup_args=[self.servers_client.delete_server, server['id']])
        if wait_on_boot:
            self.servers_client.wait_for_server_status(server_id=server['id'],
                                                       status='ACTIVE')
        # The instance retrieved on creation is missing network
        # details, necessitating retrieval after it becomes active to
        # ensure correct details.
        _, server = self.servers_client.get_server(server['id'])
        self.assertEqual(server['name'], name)
        return server

    def create_volume(self, size=1, name=None, snapshot_id=None,
                      imageRef=None, volume_type=None, wait_on_delete=True):
        if name is None:
            name = data_utils.rand_name(self.__class__.__name__)
        _, volume = self.volumes_client.create_volume(
            size=size, display_name=name, snapshot_id=snapshot_id,
            imageRef=imageRef, volume_type=volume_type)

        if wait_on_delete:
            self.addCleanup(self.volumes_client.wait_for_resource_deletion,
                            volume['id'])
            self.addCleanup(self.delete_wrapper,
                            self.volumes_client.delete_volume, volume['id'])
        else:
            self.addCleanup_with_wait(
                waiter_callable=self.volumes_client.wait_for_resource_deletion,
                thing_id=volume['id'], thing_id_param='id',
                cleanup_callable=self.delete_wrapper,
                cleanup_args=[self.volumes_client.delete_volume, volume['id']])

        self.assertEqual(name, volume['display_name'])
        self.volumes_client.wait_for_volume_status(volume['id'], 'available')
        # The volume retrieved on creation has a non-up-to-date status.
        # Retrieval after it becomes active ensures correct details.
        _, volume = self.volumes_client.get_volume(volume['id'])
        return volume

    def _create_loginable_secgroup_rule(self, secgroup_id=None):
        _client = self.security_groups_client
        if secgroup_id is None:
            _, sgs = _client.list_security_groups()
            for sg in sgs:
                if sg['name'] == 'default':
                    secgroup_id = sg['id']

        # These rules are intended to permit inbound ssh and icmp
        # traffic from all sources, so no group_id is provided.
        # Setting a group_id would only permit traffic from ports
        # belonging to the same security group.
        rulesets = [
            {
                # ssh
                'ip_proto': 'tcp',
                'from_port': 22,
                'to_port': 22,
                'cidr': '0.0.0.0/0',
            },
             {
                # ssh -6
                'ip_proto': 'tcp',
                'from_port': 22,
                'to_port': 22,
                'cidr': '::/0',
            },
            {
                # ping
                'ip_proto': 'icmp',
                'from_port': -1,
                'to_port': -1,
                'cidr': '0.0.0.0/0',
            },
            {
                # ping6
                'ip_proto': 'icmp',
                'from_port': -1,
                'to_port': -1,
                'cidr': '::/0',
            }
        ]
        rules = list()
        for ruleset in rulesets:
            _, sg_rule = _client.create_security_group_rule(secgroup_id,
                                                            **ruleset)
            self.addCleanup(self.delete_wrapper,
                            _client.delete_security_group_rule,
                            sg_rule['id'])
            rules.append(sg_rule)
        return rules

    def _create_security_group(self):
        # Create security group
        sg_name = data_utils.rand_name(self.__class__.__name__)
        sg_desc = sg_name + " description"
        _, secgroup = self.security_groups_client.create_security_group(
            sg_name, sg_desc)
        self.assertEqual(secgroup['name'], sg_name)
        self.assertEqual(secgroup['description'], sg_desc)
        self.addCleanup(self.delete_wrapper,
                        self.security_groups_client.delete_security_group,
                        secgroup['id'])

        # Add rules to the security group
        self._create_loginable_secgroup_rule(secgroup['id'])

        return secgroup

    def get_remote_client(self, server_or_ip, username=None, private_key=None):
        if isinstance(server_or_ip, six.string_types):
            ip = server_or_ip
        else:
            addr = server_or_ip['addresses'][CONF.compute.network_for_ssh][0]
            ip = addr['addr']

        if username is None:
            username = CONF.scenario.ssh_user
        if private_key is None:
            private_key = self.keypair['private_key']
        linux_client = remote_client.RemoteClient(ip, username,
                                                  pkey=private_key)
        try:
            linux_client.validate_authentication()
        except exceptions.SSHTimeout:
            LOG.exception('ssh connection to %s failed' % ip)
            debug.log_net_debug()
            raise

        return linux_client

    def _image_create(self, name, fmt, path, properties=None):
        if properties is None:
            properties = {}
        name = data_utils.rand_name('%s-' % name)
        image_file = open(path, 'rb')
        self.addCleanup(image_file.close)
        params = {
            'name': name,
            'container_format': fmt,
            'disk_format': fmt,
            'is_public': 'False',
        }
        params.update(properties)
        _, image = self.image_client.create_image(**params)
        self.addCleanup(self.image_client.delete_image, image['id'])
        self.assertEqual("queued", image['status'])
        self.image_client.update_image(image['id'], data=image_file)
        return image['id']

    def glance_image_create(self):
        img_path = CONF.scenario.img_dir + "/" + CONF.scenario.img_file
        aki_img_path = CONF.scenario.img_dir + "/" + CONF.scenario.aki_img_file
        ari_img_path = CONF.scenario.img_dir + "/" + CONF.scenario.ari_img_file
        ami_img_path = CONF.scenario.img_dir + "/" + CONF.scenario.ami_img_file
        img_container_format = CONF.scenario.img_container_format
        img_disk_format = CONF.scenario.img_disk_format
        LOG.debug("paths: img: %s, container_fomat: %s, disk_format: %s, "
                  "ami: %s, ari: %s, aki: %s" %
                  (img_path, img_container_format, img_disk_format,
                   ami_img_path, ari_img_path, aki_img_path))
        try:
            self.image = self._image_create('scenario-img',
                                            img_container_format,
                                            img_path,
                                            properties={'disk_format':
                                                        img_disk_format})
        except IOError:
            LOG.debug("A qcow2 image was not found. Try to get a uec image.")
            kernel = self._image_create('scenario-aki', 'aki', aki_img_path)
            ramdisk = self._image_create('scenario-ari', 'ari', ari_img_path)
            properties = {
                'properties': {'kernel_id': kernel, 'ramdisk_id': ramdisk}
            }
            self.image = self._image_create('scenario-ami', 'ami',
                                            path=ami_img_path,
                                            properties=properties)
        LOG.debug("image:%s" % self.image)

    def _log_console_output(self, servers=None):
        if not CONF.compute_feature_enabled.console_output:
            LOG.debug('Console output not supported, cannot log')
            return
        if not servers:
            _, servers = self.servers_client.list_servers()
            servers = servers['servers']
        for server in servers:
            console_output = self.servers_client.get_console_output(
                server['id'], length=None)
            LOG.debug('Console output for %s\nhead=%s\nbody=\n%s',
                      server['id'], console_output[0], console_output[1])

    def _log_net_info(self, exc):
        # network debug is called as part of ssh init
        if not isinstance(exc, exceptions.SSHTimeout):
            LOG.debug('Network information on a devstack host')
            debug.log_net_debug()

    def create_server_snapshot(self, server, name=None):
        # Glance client
        _image_client = self.image_client
        # Compute client
        _images_client = self.images_client
        if name is None:
            name = data_utils.rand_name('scenario-snapshot-')
        LOG.debug("Creating a snapshot image for server: %s", server['name'])
        resp, image = _images_client.create_image(server['id'], name)
        image_id = resp['location'].split('images/')[1]
        _image_client.wait_for_image_status(image_id, 'active')
        self.addCleanup_with_wait(
            waiter_callable=_image_client.wait_for_resource_deletion,
            thing_id=image_id, thing_id_param='id',
            cleanup_callable=self.delete_wrapper,
            cleanup_args=[_image_client.delete_image, image_id])
        _, snapshot_image = _image_client.get_image_meta(image_id)
        image_name = snapshot_image['name']
        self.assertEqual(name, image_name)
        LOG.debug("Created snapshot image %s for server %s",
                  image_name, server['name'])
        return snapshot_image

    def nova_volume_attach(self):
        # TODO(andreaf) Device should be here CONF.compute.volume_device_name
        _, volume_attachment = self.servers_client.attach_volume(
            self.server['id'], self.volume['id'], '/dev/vdb')
        volume = volume_attachment['volumeAttachment']
        self.assertEqual(self.volume['id'], volume['id'])
        self.volumes_client.wait_for_volume_status(volume['id'], 'in-use')
        # Refresh the volume after the attachment
        _, self.volume = self.volumes_client.get_volume(volume['id'])

    def nova_volume_detach(self):
        self.servers_client.detach_volume(self.server['id'], self.volume['id'])
        self.volumes_client.wait_for_volume_status(self.volume['id'],
                                                   'available')

        _, volume = self.volumes_client.get_volume(self.volume['id'])
        self.assertEqual('available', volume['status'])

    def rebuild_server(self, server_id, image=None,
                       preserve_ephemeral=False, wait=True,
                       rebuild_kwargs=None):
        if image is None:
            image = CONF.compute.image_ref

        rebuild_kwargs = rebuild_kwargs or {}

        LOG.debug("Rebuilding server (id: %s, image: %s, preserve eph: %s)",
                  server_id, image, preserve_ephemeral)
        self.servers_client.rebuild(server_id=server_id, image_ref=image,
                                    preserve_ephemeral=preserve_ephemeral,
                                    **rebuild_kwargs)
        if wait:
            self.servers_client.wait_for_server_status(server_id, 'ACTIVE')

<<<<<<< HEAD
    def ping_ip_address(self, ip_address, should_succeed=True):
        ip_version = netaddr.IPAddress(ip_address).version
        ping_cmd = 'ping6' if ip_version == 6 else 'ping'
        cmd = [ping_cmd, '-c1', '-w1', ip_address]
=======
    def ping_ip_address(self, ip_address, should_succeed=True,
                        ping_timeout=None):
        timeout = ping_timeout or CONF.compute.ping_timeout
        cmd = ['ping', '-c1', '-w1', ip_address]
>>>>>>> fde24dda

        def ping():
            proc = subprocess.Popen(cmd,
                                    stdout=subprocess.PIPE,
                                    stderr=subprocess.PIPE)
            proc.communicate()
            return (proc.returncode == 0) == should_succeed

        return tempest.test.call_until_true(ping, timeout, 1)


class NetworkScenarioTest(ScenarioTest):
    """Base class for network scenario tests.
    This class provide helpers for network scenario tests, using the neutron
    API. Helpers from ancestor which use the nova network API are overridden
    with the neutron API.

    This Class also enforces using Neutron instead of novanetwork.
    Subclassed tests will be skipped if Neutron is not enabled

    """

    @classmethod
    def check_preconditions(cls):
        if not CONF.service_available.neutron:
            raise cls.skipException('Neutron not available')

    @classmethod
    def resource_setup(cls):
        super(NetworkScenarioTest, cls).resource_setup()
        cls.tenant_id = cls.manager.identity_client.tenant_id
        cls.check_preconditions()

    def _create_network(self, client=None, tenant_id=None,
                        namestart='network-smoke-'):
        if not client:
            client = self.network_client
        if not tenant_id:
            tenant_id = client.rest_client.tenant_id
        name = data_utils.rand_name(namestart)
        _, result = client.create_network(name=name, tenant_id=tenant_id)
        network = net_resources.DeletableNetwork(client=client,
                                                 **result['network'])
        self.assertEqual(network.name, name)
        self.addCleanup(self.delete_wrapper, network.delete)
        return network

    def _list_networks(self, *args, **kwargs):
        """List networks using admin creds """
        return self._admin_lister('networks')(*args, **kwargs)

    def _list_subnets(self, *args, **kwargs):
        """List subnets using admin creds """
        return self._admin_lister('subnets')(*args, **kwargs)

    def _list_routers(self, *args, **kwargs):
        """List routers using admin creds """
        return self._admin_lister('routers')(*args, **kwargs)

    def _list_ports(self, *args, **kwargs):
        """List ports using admin creds """
        return self._admin_lister('ports')(*args, **kwargs)

    def _admin_lister(self, resource_type):
        def temp(*args, **kwargs):
            temp_method = self.admin_manager.network_client.__getattr__(
                'list_%s' % resource_type)
            _, resource_list = temp_method(*args, **kwargs)
            return resource_list[resource_type]
        return temp

    def _create_subnet(self, network, client=None, namestart='subnet-smoke',
                       net_max_bits=0, **kwargs):
        """
        Create a subnet for the given network within the cidr block
        configured for tenant networks.
        """
        if not client:
            client = self.network_client

        def cidr_in_use(cidr, tenant_id):
            """
            :return True if subnet with cidr already exist in tenant
                False else
            """
            cidr_in_use = self._list_subnets(tenant_id=tenant_id, cidr=cidr)
            return len(cidr_in_use) != 0
        ip_version = kwargs.get('ip_version', getattr(self, "_ip_version", 4))
        kwargs.update({'ip_version': ip_version})
        if ip_version == 6:
            tenant_cidr = \
                netaddr.IPNetwork(CONF.network.tenant_network_v6_cidr)
            network_prefix = CONF.network.tenant_network_v6_mask_bits
        else:
            tenant_cidr = netaddr.IPNetwork(CONF.network.tenant_network_cidr)
            network_prefix = CONF.network.tenant_network_mask_bits
        if net_max_bits:
            network_prefix = net_max_bits

        #tenant_cidr = netaddr.IPNetwork(CONF.network.tenant_network_cidr)
        result = None
        # Repeatedly attempt subnet creation with sequential cidr
        # blocks until an unallocated block is found.
        for subnet_cidr in tenant_cidr.subnet(network_prefix):
            str_cidr = str(subnet_cidr)
            if cidr_in_use(str_cidr, tenant_id=network.tenant_id):
                continue

            subnet = dict(
                name=data_utils.rand_name(namestart),
                network_id=network.id,
                tenant_id=network.tenant_id,
                cidr=str_cidr,
                **kwargs
            )
            try:
                _, result = client.create_subnet(**subnet)
                break
            except exceptions.Conflict as e:
                is_overlapping_cidr = 'overlaps with another subnet' in str(e)
                if not is_overlapping_cidr:
                    raise
        self.assertIsNotNone(result, 'Unable to allocate tenant network')
        subnet = net_resources.DeletableSubnet(client=client,
                                               **result['subnet'])
        self.assertEqual(subnet.cidr, str_cidr)
        self.addCleanup(self.delete_wrapper, subnet.delete)
        return subnet

    def _create_port(self, network, client=None, namestart='port-quotatest'):
        if not client:
            client = self.network_client
        name = data_utils.rand_name(namestart)
        _, result = client.create_port(
            name=name,
            network_id=network.id,
            tenant_id=network.tenant_id)
        self.assertIsNotNone(result, 'Unable to allocate port')
        port = net_resources.DeletablePort(client=client,
                                           **result['port'])
        self.addCleanup(self.delete_wrapper, port.delete)
        return port

    def _get_server_port_id_and_ips(self, server, ip_addr=None):
        ports = self._list_ports(device_id=server['id'],
                                 fixed_ip=ip_addr)
        self.assertEqual(len(ports), 1,
                         "Unable to determine which port to target.")
        ip4 = None
        for ip46 in ports[0]['fixed_ips']:
            ip = ip46['ip_address']
            if netaddr.valid_ipv4(ip):
                ip4 = ip
        return ports[0]['id'], ip4

    def _get_network_by_name(self, network_name):
        net = self._list_networks(name=network_name)
        return net_resources.AttributeDict(net[0])

    def _create_floating_ip(self, thing, external_network_id, port_id=None,
                            client=None):
        if not client:
            client = self.network_client
        if not port_id:
            port_id, ip4 = self._get_server_port_id_and_ips(thing)
        else:
            ip4 = None
        _, result = client.create_floatingip(
            floating_network_id=external_network_id,
            port_id=port_id,
            tenant_id=thing['tenant_id'],
            fixed_ip_address=ip4  # floating for ipv6 is not supported
        )
        floating_ip = net_resources.DeletableFloatingIp(
            client=client,
            **result['floatingip'])
        self.addCleanup(self.delete_wrapper, floating_ip.delete)
        return floating_ip

    def _associate_floating_ip(self, floating_ip, server):
        port_id = self._get_server_port_id_and_ips(server)[0]
        floating_ip.update(port_id=port_id)
        self.assertEqual(port_id, floating_ip.port_id)
        return floating_ip

    def _disassociate_floating_ip(self, floating_ip):
        """
        :param floating_ip: type DeletableFloatingIp
        """
        floating_ip.update(port_id=None)
        self.assertIsNone(floating_ip.port_id)
        return floating_ip

    def check_floating_ip_status(self, floating_ip, status):
        """Verifies floatingip reaches the given status

        :param floating_ip: net_resources.DeletableFloatingIp floating IP to
        to check status
        :param status: target status
        :raises: AssertionError if status doesn't match
        """
        def refresh():
            floating_ip.refresh()
            return status == floating_ip.status

        tempest.test.call_until_true(refresh,
                                     CONF.network.build_timeout,
                                     CONF.network.build_interval)
        self.assertEqual(status, floating_ip.status,
                         message="FloatingIP: {fp} is at status: {cst}. "
                                 "failed  to reach status: {st}"
                         .format(fp=floating_ip, cst=floating_ip.status,
                                 st=status))
        LOG.info("FloatingIP: {fp} is at status: {st}"
                 .format(fp=floating_ip, st=status))

    def _check_vm_connectivity(self, ip_address,
                               username=None,
                               private_key=None,
                               should_connect=True):
        """
        :param ip_address: server to test against
        :param username: server's ssh username
        :param private_key: server's ssh private key to be used
        :param should_connect: True/False indicates positive/negative test
            positive - attempt ping and ssh
            negative - attempt ping and fail if succeed

        :raises: AssertError if the result of the connectivity check does
            not match the value of the should_connect param
        """
        if should_connect:
            msg = "Timed out waiting for %s to become reachable" % ip_address
        else:
            msg = "ip address %s is reachable" % ip_address
        self.assertTrue(self.ping_ip_address(ip_address,
                                             should_succeed=should_connect),
                        msg=msg)
        if should_connect:
            # no need to check ssh for negative connectivity
            self.get_remote_client(ip_address, username, private_key)

    def _check_public_network_connectivity(self, ip_address, username,
                                           private_key, should_connect=True,
                                           msg=None, servers=None):
        # The target login is assumed to have been configured for
        # key-based authentication by cloud-init.
        LOG.debug('checking network connections to IP %s with user: %s' %
                  (ip_address, username))
        try:
            self._check_vm_connectivity(ip_address,
                                        username,
                                        private_key,
                                        should_connect=should_connect)
        except Exception as e:
            ex_msg = 'Public network connectivity check failed'
            if msg:
                ex_msg += ": " + msg
            LOG.exception(ex_msg)
            self._log_console_output(servers)
            self._log_net_info(e)
            raise

    def _check_tenant_network_connectivity(self, server,
                                           username,
                                           private_key,
                                           should_connect=True,
                                           servers_for_debug=None):
        if not CONF.network.tenant_networks_reachable:
            msg = 'Tenant networks not configured to be reachable.'
            LOG.info(msg)
            return
        # The target login is assumed to have been configured for
        # key-based authentication by cloud-init.
        try:
            for net_name, ip_addresses in server['networks'].iteritems():
                for ip_address in ip_addresses:
                    self._check_vm_connectivity(ip_address,
                                                username,
                                                private_key,
                                                should_connect=should_connect)
        except Exception as e:
            LOG.exception('Tenant network connectivity check failed')
            self._log_console_output(servers_for_debug)
            self._log_net_info(e)
            raise

    def _check_remote_connectivity(self, source, dest, should_succeed=True):
        """
        check ping server via source ssh connection

        :param source: RemoteClient: an ssh connection from which to ping
        :param dest: and IP to ping against
        :param should_succeed: boolean should ping succeed or not
        :returns: boolean -- should_succeed == ping
        :returns: ping is false if ping failed
        """
        def ping_remote():
            try:
                source.ping_host(dest)
            except exceptions.SSHExecCommandFailed:
                LOG.warn('Failed to ping IP: %s via a ssh connection from: %s.'
                         % (dest, source.ssh_client.host))
                return not should_succeed
            return should_succeed

        return tempest.test.call_until_true(ping_remote,
                                            CONF.compute.ping_timeout,
                                            1)

    def _create_security_group(self, client=None, tenant_id=None,
                               namestart='secgroup-smoke'):
        if client is None:
            client = self.network_client
        if tenant_id is None:
            tenant_id = client.rest_client.tenant_id
        secgroup = self._create_empty_security_group(namestart=namestart,
                                                     client=client,
                                                     tenant_id=tenant_id)

        # Add rules to the security group
        rules = self._create_loginable_secgroup_rule(secgroup=secgroup)
        for rule in rules:
            self.assertEqual(tenant_id, rule.tenant_id)
            self.assertEqual(secgroup.id, rule.security_group_id)
        return secgroup

    def _create_empty_security_group(self, client=None, tenant_id=None,
                                     namestart='secgroup-smoke'):
        """Create a security group without rules.

        Default rules will be created:
         - IPv4 egress to any
         - IPv6 egress to any

        :param tenant_id: secgroup will be created in this tenant
        :returns: DeletableSecurityGroup -- containing the secgroup created
        """
        if client is None:
            client = self.network_client
        if not tenant_id:
            tenant_id = client.rest_client.tenant_id
        sg_name = data_utils.rand_name(namestart)
        sg_desc = sg_name + " description"
        sg_dict = dict(name=sg_name,
                       description=sg_desc)
        sg_dict['tenant_id'] = tenant_id
        _, result = client.create_security_group(**sg_dict)
        secgroup = net_resources.DeletableSecurityGroup(
            client=client,
            **result['security_group']
        )
        self.assertEqual(secgroup.name, sg_name)
        self.assertEqual(tenant_id, secgroup.tenant_id)
        self.assertEqual(secgroup.description, sg_desc)
        self.addCleanup(self.delete_wrapper, secgroup.delete)
        return secgroup

    def _default_security_group(self, client=None, tenant_id=None):
        """Get default secgroup for given tenant_id.

        :returns: DeletableSecurityGroup -- default secgroup for given tenant
        """
        if client is None:
            client = self.network_client
        if not tenant_id:
            tenant_id = client.rest_client.tenant_id
        sgs = [
            sg for sg in client.list_security_groups().values()[0]
            if sg['tenant_id'] == tenant_id and sg['name'] == 'default'
        ]
        msg = "No default security group for tenant %s." % (tenant_id)
        self.assertTrue(len(sgs) > 0, msg)
        return net_resources.DeletableSecurityGroup(client=client,
                                                    **sgs[0])

    def _create_security_group_rule(self, secgroup=None, client=None,
                                    tenant_id=None, **kwargs):
        """Create a rule from a dictionary of rule parameters.

        Create a rule in a secgroup. if secgroup not defined will search for
        default secgroup in tenant_id.

        :param secgroup: type DeletableSecurityGroup.
        :param tenant_id: if secgroup not passed -- the tenant in which to
            search for default secgroup
        :param kwargs: a dictionary containing rule parameters:
            for example, to allow incoming ssh:
            rule = {
                    direction: 'ingress'
                    protocol:'tcp',
                    port_range_min: 22,
                    port_range_max: 22
                    }
        """
        if client is None:
            client = self.network_client
        if not tenant_id:
            tenant_id = client.rest_client.tenant_id
        if secgroup is None:
            secgroup = self._default_security_group(client=client,
                                                    tenant_id=tenant_id)

        ruleset = dict(security_group_id=secgroup.id,
                       tenant_id=secgroup.tenant_id)
        ruleset.update(kwargs)

        _, sg_rule = client.create_security_group_rule(**ruleset)
        sg_rule = net_resources.DeletableSecurityGroupRule(
            client=client,
            **sg_rule['security_group_rule']
        )
        self.addCleanup(self.delete_wrapper, sg_rule.delete)
        self.assertEqual(secgroup.tenant_id, sg_rule.tenant_id)
        self.assertEqual(secgroup.id, sg_rule.security_group_id)

        return sg_rule

    def _create_loginable_secgroup_rule(self, client=None, secgroup=None):
        """These rules are intended to permit inbound ssh and icmp
        traffic from all sources, so no group_id is provided.
        Setting a group_id would only permit traffic from ports
        belonging to the same security group.
        """

        if client is None:
            client = self.network_client
        rules = []
        rulesets = [
            dict(
                # ssh
                protocol='tcp',
                port_range_min=22,
                port_range_max=22,
            ),
            dict(
                # ping
                protocol='icmp',
            )
        ]
        for ruleset in rulesets:
            for r_direction in ['ingress', 'egress']:
                ruleset['direction'] = r_direction
                try:
                    sg_rule = self._create_security_group_rule(
                        client=client, secgroup=secgroup, **ruleset)
                except exceptions.Conflict as ex:
                    # if rule already exist - skip rule and continue
                    msg = 'Security group rule already exists'
                    if msg not in ex._error_string:
                        raise ex
                else:
                    self.assertEqual(r_direction, sg_rule.direction)
                    rules.append(sg_rule)

        return rules

    def _create_pool(self, lb_method, protocol, subnet_id):
        """Wrapper utility that returns a test pool."""
        client = self.network_client
        name = data_utils.rand_name('pool')
        _, resp_pool = client.create_pool(protocol=protocol, name=name,
                                          subnet_id=subnet_id,
                                          lb_method=lb_method)
        pool = net_resources.DeletablePool(client=client, **resp_pool['pool'])
        self.assertEqual(pool['name'], name)
        self.addCleanup(self.delete_wrapper, pool.delete)
        return pool

    def _create_member(self, address, protocol_port, pool_id):
        """Wrapper utility that returns a test member."""
        client = self.network_client
        _, resp_member = client.create_member(protocol_port=protocol_port,
                                              pool_id=pool_id,
                                              address=address)
        member = net_resources.DeletableMember(client=client,
                                               **resp_member['member'])
        self.addCleanup(self.delete_wrapper, member.delete)
        return member

    def _create_vip(self, protocol, protocol_port, subnet_id, pool_id):
        """Wrapper utility that returns a test vip."""
        client = self.network_client
        name = data_utils.rand_name('vip')
        _, resp_vip = client.create_vip(protocol=protocol, name=name,
                                        subnet_id=subnet_id, pool_id=pool_id,
                                        protocol_port=protocol_port)
        vip = net_resources.DeletableVip(client=client, **resp_vip['vip'])
        self.assertEqual(vip['name'], name)
        self.addCleanup(self.delete_wrapper, vip.delete)
        return vip

    def _ssh_to_server(self, server, private_key):
        ssh_login = CONF.compute.image_ssh_user
        return self.get_remote_client(server,
                                      username=ssh_login,
                                      private_key=private_key)

    def _get_router(self, client=None, tenant_id=None):
        """Retrieve a router for the given tenant id.

        If a public router has been configured, it will be returned.

        If a public router has not been configured, but a public
        network has, a tenant router will be created and returned that
        routes traffic to the public network.
        """
        if not client:
            client = self.network_client
        if not tenant_id:
            tenant_id = client.rest_client.tenant_id
        router_id = CONF.network.public_router_id
        network_id = CONF.network.public_network_id
        if router_id:
            resp, body = client.show_router(router_id)
            return net_resources.AttributeDict(**body['router'])
        elif network_id:
            router = self._create_router(client, tenant_id)
            router.set_gateway(network_id)
            return router
        else:
            raise Exception("Neither of 'public_router_id' or "
                            "'public_network_id' has been defined.")

    def _create_router(self, client=None, tenant_id=None,
                       namestart='router-smoke'):
        if not client:
            client = self.network_client
        if not tenant_id:
            tenant_id = client.rest_client.tenant_id
        name = data_utils.rand_name(namestart)
        _, result = client.create_router(name=name,
                                         admin_state_up=True,
                                         tenant_id=tenant_id)
        router = net_resources.DeletableRouter(client=client,
                                               **result['router'])
        self.assertEqual(router.name, name)
        self.addCleanup(self.delete_wrapper, router.delete)
        return router

    def create_networks(self, client=None, tenant_id=None):
        """Create a network with a subnet connected to a router.

        The baremetal driver is a special case since all nodes are
        on the same shared network.

        :returns: network, subnet, router
        """
        if CONF.baremetal.driver_enabled:
            # NOTE(Shrews): This exception is for environments where tenant
            # credential isolation is available, but network separation is
            # not (the current baremetal case). Likely can be removed when
            # test account mgmt is reworked:
            # https://blueprints.launchpad.net/tempest/+spec/test-accounts
            network = self._get_network_by_name(
                CONF.compute.fixed_network_name)
            router = None
            subnet = None
        else:
            network = self._create_network(client=client, tenant_id=tenant_id)
            router = self._get_router(client=client, tenant_id=tenant_id)
            subnet = self._create_subnet(network=network, client=client)
            subnet.add_to_router(router.id)
        return network, subnet, router


# power/provision states as of icehouse
class BaremetalPowerStates(object):
    """Possible power states of an Ironic node."""
    POWER_ON = 'power on'
    POWER_OFF = 'power off'
    REBOOT = 'rebooting'
    SUSPEND = 'suspended'


class BaremetalProvisionStates(object):
    """Possible provision states of an Ironic node."""
    NOSTATE = None
    INIT = 'initializing'
    ACTIVE = 'active'
    BUILDING = 'building'
    DEPLOYWAIT = 'wait call-back'
    DEPLOYING = 'deploying'
    DEPLOYFAIL = 'deploy failed'
    DEPLOYDONE = 'deploy complete'
    DELETING = 'deleting'
    DELETED = 'deleted'
    ERROR = 'error'


class BaremetalScenarioTest(ScenarioTest):
    @classmethod
    def resource_setup(cls):
        super(BaremetalScenarioTest, cls).resource_setup()

        if (not CONF.service_available.ironic or
           not CONF.baremetal.driver_enabled):
            msg = 'Ironic not available or Ironic compute driver not enabled'
            raise cls.skipException(msg)

        # use an admin client manager for baremetal client
        manager = clients.Manager(
            credentials=cls.admin_credentials()
        )
        cls.baremetal_client = manager.baremetal_client

        # allow any issues obtaining the node list to raise early
        cls.baremetal_client.list_nodes()

    def _node_state_timeout(self, node_id, state_attr,
                            target_states, timeout=10, interval=1):
        if not isinstance(target_states, list):
            target_states = [target_states]

        def check_state():
            node = self.get_node(node_id=node_id)
            if node.get(state_attr) in target_states:
                return True
            return False

        if not tempest.test.call_until_true(
            check_state, timeout, interval):
            msg = ("Timed out waiting for node %s to reach %s state(s) %s" %
                   (node_id, state_attr, target_states))
            raise exceptions.TimeoutException(msg)

    def wait_provisioning_state(self, node_id, state, timeout):
        self._node_state_timeout(
            node_id=node_id, state_attr='provision_state',
            target_states=state, timeout=timeout)

    def wait_power_state(self, node_id, state):
        self._node_state_timeout(
            node_id=node_id, state_attr='power_state',
            target_states=state, timeout=CONF.baremetal.power_timeout)

    def wait_node(self, instance_id):
        """Waits for a node to be associated with instance_id."""

        def _get_node():
            node = None
            try:
                node = self.get_node(instance_id=instance_id)
            except exceptions.NotFound:
                pass
            return node is not None

        if not tempest.test.call_until_true(
            _get_node, CONF.baremetal.association_timeout, 1):
            msg = ('Timed out waiting to get Ironic node by instance id %s'
                   % instance_id)
            raise exceptions.TimeoutException(msg)

    def get_node(self, node_id=None, instance_id=None):
        if node_id:
            _, body = self.baremetal_client.show_node(node_id)
            return body
        elif instance_id:
            _, body = self.baremetal_client.show_node_by_instance_uuid(
                instance_id)
            if body['nodes']:
                return body['nodes'][0]

    def get_ports(self, node_uuid):
        ports = []
        _, body = self.baremetal_client.list_node_ports(node_uuid)
        for port in body['ports']:
            _, p = self.baremetal_client.show_port(port['uuid'])
            ports.append(p)
        return ports

    def add_keypair(self):
        self.keypair = self.create_keypair()

    def verify_connectivity(self, ip=None):
        if ip:
            dest = self.get_remote_client(ip)
        else:
            dest = self.get_remote_client(self.instance)
        dest.validate_authentication()

    def boot_instance(self):
        create_kwargs = {
            'key_name': self.keypair['name']
        }
        self.instance = self.create_server(
            wait_on_boot=False, create_kwargs=create_kwargs)

        self.wait_node(self.instance['id'])
        self.node = self.get_node(instance_id=self.instance['id'])

        self.wait_power_state(self.node['uuid'], BaremetalPowerStates.POWER_ON)

        self.wait_provisioning_state(
            self.node['uuid'],
            [BaremetalProvisionStates.DEPLOYWAIT,
             BaremetalProvisionStates.ACTIVE],
            timeout=15)

        self.wait_provisioning_state(self.node['uuid'],
                                     BaremetalProvisionStates.ACTIVE,
                                     timeout=CONF.baremetal.active_timeout)

        self.servers_client.wait_for_server_status(self.instance['id'],
                                                   'ACTIVE')
        self.node = self.get_node(instance_id=self.instance['id'])
        _, self.instance = self.servers_client.get_server(self.instance['id'])

    def terminate_instance(self):
        self.servers_client.delete_server(self.instance['id'])
        self.wait_power_state(self.node['uuid'],
                              BaremetalPowerStates.POWER_OFF)
        self.wait_provisioning_state(
            self.node['uuid'],
            BaremetalProvisionStates.NOSTATE,
            timeout=CONF.baremetal.unprovision_timeout)


class EncryptionScenarioTest(ScenarioTest):
    """
    Base class for encryption scenario tests
    """

    @classmethod
    def resource_setup(cls):
        super(EncryptionScenarioTest, cls).resource_setup()
        cls.admin_volume_types_client = cls.admin_manager.volume_types_client

    def _wait_for_volume_status(self, status):
        self.status_timeout(
            self.volume_client.volumes, self.volume.id, status)

    def nova_boot(self):
        self.keypair = self.create_keypair()
        create_kwargs = {'key_name': self.keypair['name']}
        self.server = self.create_server(image=self.image,
                                         create_kwargs=create_kwargs)

    def create_volume_type(self, client=None, name=None):
        if not client:
            client = self.admin_volume_types_client
        if not name:
            name = 'generic'
        randomized_name = data_utils.rand_name('scenario-type-' + name + '-')
        LOG.debug("Creating a volume type: %s", randomized_name)
        _, body = client.create_volume_type(
            randomized_name)
        self.assertIn('id', body)
        self.addCleanup(client.delete_volume_type, body['id'])
        return body

    def create_encryption_type(self, client=None, type_id=None, provider=None,
                               key_size=None, cipher=None,
                               control_location=None):
        if not client:
            client = self.admin_volume_types_client
        if not type_id:
            volume_type = self.create_volume_type()
            type_id = volume_type['id']
        LOG.debug("Creating an encryption type for volume type: %s", type_id)
        client.create_encryption_type(
            type_id, provider=provider, key_size=key_size, cipher=cipher,
            control_location=control_location)


class OrchestrationScenarioTest(ScenarioTest):
    """
    Base class for orchestration scenario tests
    """

    @classmethod
    def resource_setup(cls):
        super(OrchestrationScenarioTest, cls).resource_setup()
        if not CONF.service_available.heat:
            raise cls.skipException("Heat support is required")

    @classmethod
    def credentials(cls):
        admin_creds = auth.get_default_credentials('identity_admin')
        creds = auth.get_default_credentials('user')
        admin_creds.tenant_name = creds.tenant_name
        return admin_creds

    def _load_template(self, base_file, file_name):
        filepath = os.path.join(os.path.dirname(os.path.realpath(base_file)),
                                file_name)
        with open(filepath) as f:
            return f.read()

    @classmethod
    def _stack_rand_name(cls):
        return data_utils.rand_name(cls.__name__ + '-')

    @classmethod
    def _get_default_network(cls):
        _, networks = cls.networks_client.list_networks()
        for net in networks:
            if net['label'] == CONF.compute.fixed_network_name:
                return net

    @staticmethod
    def _stack_output(stack, output_key):
        """Return a stack output value for a given key."""
        return next((o['output_value'] for o in stack['outputs']
                    if o['output_key'] == output_key), None)


class SwiftScenarioTest(ScenarioTest):
    """
    Provide harness to do Swift scenario tests.

    Subclasses implement the tests that use the methods provided by this
    class.
    """

    @classmethod
    def resource_setup(cls):
        cls.set_network_resources()
        super(SwiftScenarioTest, cls).resource_setup()
        if not CONF.service_available.swift:
            skip_msg = ("%s skipped as swift is not available" %
                        cls.__name__)
            raise cls.skipException(skip_msg)
        # Clients for Swift
        cls.account_client = cls.manager.account_client
        cls.container_client = cls.manager.container_client
        cls.object_client = cls.manager.object_client

    def get_swift_stat(self):
        """get swift status for our user account."""
        self.account_client.list_account_containers()
        LOG.debug('Swift status information obtained successfully')

    def create_container(self, container_name=None):
        name = container_name or data_utils.rand_name(
            'swift-scenario-container')
        self.container_client.create_container(name)
        # look for the container to assure it is created
        self.list_and_check_container_objects(name)
        LOG.debug('Container %s created' % (name))
        return name

    def delete_container(self, container_name):
        self.container_client.delete_container(container_name)
        LOG.debug('Container %s deleted' % (container_name))

    def upload_object_to_container(self, container_name, obj_name=None):
        obj_name = obj_name or data_utils.rand_name('swift-scenario-object')
        obj_data = data_utils.arbitrary_string()
        self.object_client.create_object(container_name, obj_name, obj_data)
        return obj_name, obj_data

    def delete_object(self, container_name, filename):
        self.object_client.delete_object(container_name, filename)
        self.list_and_check_container_objects(container_name,
                                              not_present_obj=[filename])

    def list_and_check_container_objects(self, container_name,
                                         present_obj=None,
                                         not_present_obj=None):
        """
        List objects for a given container and assert which are present and
        which are not.
        """
        if present_obj is None:
            present_obj = []
        if not_present_obj is None:
            not_present_obj = []
        _, object_list = self.container_client.list_container_contents(
            container_name)
        if present_obj:
            for obj in present_obj:
                self.assertIn(obj, object_list)
        if not_present_obj:
            for obj in not_present_obj:
                self.assertNotIn(obj, object_list)

    def change_container_acl(self, container_name, acl):
        metadata_param = {'metadata_prefix': 'x-container-',
                          'metadata': {'read': acl}}
        self.container_client.update_container_metadata(container_name,
                                                        **metadata_param)
        resp, _ = self.container_client.list_container_metadata(container_name)
        self.assertEqual(resp['x-container-read'], acl)

    def download_and_verify(self, container_name, obj_name, expected_data):
        _, obj = self.object_client.get_object(container_name, obj_name)
        self.assertEqual(obj, expected_data)<|MERGE_RESOLUTION|>--- conflicted
+++ resolved
@@ -457,17 +457,12 @@
         if wait:
             self.servers_client.wait_for_server_status(server_id, 'ACTIVE')
 
-<<<<<<< HEAD
-    def ping_ip_address(self, ip_address, should_succeed=True):
+    def ping_ip_address(self, ip_address, should_succeed=True,
+                        ping_timeout=None):
         ip_version = netaddr.IPAddress(ip_address).version
         ping_cmd = 'ping6' if ip_version == 6 else 'ping'
+        timeout = ping_timeout or CONF.compute.ping_timeout
         cmd = [ping_cmd, '-c1', '-w1', ip_address]
-=======
-    def ping_ip_address(self, ip_address, should_succeed=True,
-                        ping_timeout=None):
-        timeout = ping_timeout or CONF.compute.ping_timeout
-        cmd = ['ping', '-c1', '-w1', ip_address]
->>>>>>> fde24dda
 
         def ping():
             proc = subprocess.Popen(cmd,
