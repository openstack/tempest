# Copyright 2014 Cisco Systems, Inc.
# All Rights Reserved.
#
# Licensed under the Apache License, Version 2.0 (the "License"); you may
#    not use this file except in compliance with the License. You may obtain
#    a copy of the License at
#
#         http://www.apache.org/licenses/LICENSE-2.0
#
#    Unless required by applicable law or agreed to in writing, software
#    distributed under the License is distributed on an "AS IS" BASIS, WITHOUT
#    WARRANTIES OR CONDITIONS OF ANY KIND, either express or implied. See the
#    License for the specific language governing permissions and limitations
#    under the License.
import functools

from oslo_log import log as logging
import six

from tempest import config
from tempest.scenario import manager
from tempest import test


CONF = config.CONF
LOG = logging.getLogger(__name__)


class TestGettingAddress(manager.NetworkScenarioTest):
    """Create network with 2 subnets: IPv4 and IPv6 in a given address mode
    Boot 2 VMs on this network
    Allocate and assign 2 FIP4
    Check that vNIC of server matches port data from OpenStack DB
    Ping4 tenant IPv4 of one VM from another one
    Will do the same with ping6 when available in VM
    """

    @classmethod
    def skip_checks(cls):
        super(TestGettingAddress, cls).skip_checks()
        if not (CONF.network_feature_enabled.ipv6
                and CONF.network_feature_enabled.ipv6_subnet_attributes):
            raise cls.skipException('IPv6 or its attributes not supported')
        if not (CONF.network.tenant_networks_reachable
                or CONF.network.public_network_id):
            msg = ('Either tenant_networks_reachable must be "true", or '
                   'public_network_id must be defined.')
            raise cls.skipException(msg)
        if CONF.baremetal.driver_enabled:
            msg = ('Baremetal does not currently support network isolation')
            raise cls.skipException(msg)

    @classmethod
    def setup_credentials(cls):
        # Create no network resources for these tests.
        cls.set_network_resources()
        super(TestGettingAddress, cls).setup_credentials()

    def setUp(self):
        super(TestGettingAddress, self).setUp()
        self.keypair = self.create_keypair()
        self.sec_grp = self._create_security_group(tenant_id=self.tenant_id)
        self.srv_kwargs = {
            'key_name': self.keypair['name'],
            'security_groups': [{'name': self.sec_grp['name']}]}

    def prepare_network(self, address6_mode, n_subnets6=1):
        """Creates network with
         given number of IPv6 subnets in the given mode and
         one IPv4 subnet
         Creates router with ports on all subnets
        """
        self.network = self._create_network(tenant_id=self.tenant_id)
        sub4 = self._create_subnet(network=self.network,
                                   namestart='sub4',
                                   ip_version=4,)

        router = self._get_router(tenant_id=self.tenant_id)
        sub4.add_to_router(router_id=router['id'])
        self.addCleanup(sub4.delete)

        for _ in range(n_subnets6):
            sub6 = self._create_subnet(network=self.network,
                                       namestart='sub6',
                                       ip_version=6,
                                       ipv6_ra_mode=address6_mode,
                                       ipv6_address_mode=address6_mode)

            sub6.add_to_router(router_id=router['id'])
            self.addCleanup(sub6.delete)

    @staticmethod
    def define_server_ips(srv):
<<<<<<< HEAD
        ips = {'4': None, '6': []}
        for net_name, nics in srv['addresses'].iteritems():
=======
        for net_name, nics in six.iteritems(srv['addresses']):
>>>>>>> 9fe78be7
            for nic in nics:
                if nic['version'] == 6:
                    ips['6'].append(nic['addr'])
                else:
                    ips['4'] = nic['addr']
        return ips

    def prepare_server(self):
        username = CONF.compute.image_ssh_user

        create_kwargs = self.srv_kwargs
        create_kwargs['networks'] = [{'uuid': self.network.id}]

        srv = self.create_server(create_kwargs=create_kwargs)
        fip = self.create_floating_ip(thing=srv)
        ips = self.define_server_ips(srv=srv)
        ssh = self.get_remote_client(
            server_or_ip=fip.floating_ip_address,
            username=username)
        return ssh, ips

    def _prepare_and_test(self, address6_mode, n_subnets6=1):
        self.prepare_network(address6_mode=address6_mode,
                             n_subnets6=n_subnets6)

        ssh1_4, ips_from_api_1 = self.prepare_server()
        ssh2_4, ips_from_api_2 = self.prepare_server()

        def guest_has_address(ssh, addr):
            return addr in ssh.get_ip_list()

        # get addresses assigned to vNIC as reported by 'ip address' utility
        ips_from_ip_1 = ssh1_4.get_ip_list()
        ips_from_ip_2 = ssh2_4.get_ip_list()
        self.assertIn(ips_from_api_1['4'], ips_from_ip_1)
        self.assertIn(ips_from_api_2['4'], ips_from_ip_2)
        for i in range(n_subnets6):
            # v6 should be configured since the image supports it
            # It can take time for ipv6 automatic address to get assigned
            srv1_v6_addr_assigned = functools.partial(
                guest_has_address, ssh1_4, ips_from_api_1['6'][i])

            srv2_v6_addr_assigned = functools.partial(
                guest_has_address, ssh2_4, ips_from_api_2['6'][i])

            self.assertTrue(test.call_until_true(srv1_v6_addr_assigned,
                                                 CONF.compute.ping_timeout, 1))

            self.assertTrue(test.call_until_true(srv2_v6_addr_assigned,
                                                 CONF.compute.ping_timeout, 1))

        result = ssh1_4.ping_host(ips_from_api_2['4'])
        self.assertIn('0% packet loss', result)
        result = ssh2_4.ping_host(ips_from_api_1['4'])
        self.assertIn('0% packet loss', result)

        # Some VM (like cirros) may not have ping6 utility
        result = ssh1_4.exec_command('whereis ping6')
        is_ping6 = False if result == 'ping6:\n' else True
        if is_ping6:
            for i in range(n_subnets6):
                result = ssh1_4.ping_host(ips_from_api_2['6'][i])
                self.assertIn('0% packet loss', result)
                result = ssh2_4.ping_host(ips_from_api_1['6'][i])
                self.assertIn('0% packet loss', result)
        else:
            LOG.warning('Ping6 is not available, skipping')

    @test.idempotent_id('2c92df61-29f0-4eaa-bee3-7c65bef62a43')
    @test.services('compute', 'network')
    def test_slaac_from_os(self):
        self._prepare_and_test(address6_mode='slaac')

    @test.idempotent_id('d7e1f858-187c-45a6-89c9-bdafde619a9f')
    @test.services('compute', 'network')
    def test_dhcp6_stateless_from_os(self):
        self._prepare_and_test(address6_mode='dhcpv6-stateless')


class TestGettingMultipleAddresses(TestGettingAddress):
    """Create network with 3 subnets: IPv4 and 2 IPv6 in a given address mode
    Boot 2 VMs on this network
    Allocate and assign 2 FIP4
    Open ssh connection to both VMs via FIP4 addresses
    Check that vNIC of server matches port data from OpenStack DB
    Ping4 IPv4(internal) of one VM from another one
    Will do the same with ping6 when available in VMs
    """

    @test.idempotent_id('7ab23f41-833b-4a16-a7c9-5b42fe6d4123')
    @test.services('compute', 'network')
    def test_multi_prefix_dhcpv6_stateless(self):
        self._prepare_and_test(address6_mode='dhcpv6-stateless', n_subnets6=2)

    @test.idempotent_id('dec222b1-180c-4098-b8c5-cc1b8342d611')
    @test.services('compute', 'network')
    def test_multi_prefix_slaac(self):
        self._prepare_and_test(address6_mode='slaac', n_subnets6=2)<|MERGE_RESOLUTION|>--- conflicted
+++ resolved
@@ -13,6 +13,7 @@
 #    License for the specific language governing permissions and limitations
 #    under the License.
 import functools
+import netaddr
 
 from oslo_log import log as logging
 import six
@@ -64,45 +65,41 @@
             'key_name': self.keypair['name'],
             'security_groups': [{'name': self.sec_grp['name']}]}
 
-    def prepare_network(self, address6_mode, n_subnets6=1):
+    def prepare_network(self, address6_mode):
         """Creates network with
-         given number of IPv6 subnets in the given mode and
+         one IPv6 subnet in the given mode and
          one IPv4 subnet
-         Creates router with ports on all subnets
+         Creates router with ports on both subnets
         """
         self.network = self._create_network(tenant_id=self.tenant_id)
         sub4 = self._create_subnet(network=self.network,
                                    namestart='sub4',
                                    ip_version=4,)
+        # since https://bugs.launchpad.net/neutron/+bug/1394112 we need
+        # to specify gateway_ip manually
+        net_range = netaddr.IPNetwork(CONF.network.tenant_network_v6_cidr)
+        gateway_ip = (netaddr.IPAddress(net_range) + 1).format()
+        sub6 = self._create_subnet(network=self.network,
+                                   namestart='sub6',
+                                   ip_version=6,
+                                   gateway_ip=gateway_ip,
+                                   ipv6_ra_mode=address6_mode,
+                                   ipv6_address_mode=address6_mode)
 
         router = self._get_router(tenant_id=self.tenant_id)
         sub4.add_to_router(router_id=router['id'])
+        sub6.add_to_router(router_id=router['id'])
         self.addCleanup(sub4.delete)
-
-        for _ in range(n_subnets6):
-            sub6 = self._create_subnet(network=self.network,
-                                       namestart='sub6',
-                                       ip_version=6,
-                                       ipv6_ra_mode=address6_mode,
-                                       ipv6_address_mode=address6_mode)
-
-            sub6.add_to_router(router_id=router['id'])
-            self.addCleanup(sub6.delete)
+        self.addCleanup(sub6.delete)
 
     @staticmethod
     def define_server_ips(srv):
-<<<<<<< HEAD
-        ips = {'4': None, '6': []}
-        for net_name, nics in srv['addresses'].iteritems():
-=======
         for net_name, nics in six.iteritems(srv['addresses']):
->>>>>>> 9fe78be7
             for nic in nics:
                 if nic['version'] == 6:
-                    ips['6'].append(nic['addr'])
+                    srv['accessIPv6'] = nic['addr']
                 else:
-                    ips['4'] = nic['addr']
-        return ips
+                    srv['accessIPv4'] = nic['addr']
 
     def prepare_server(self):
         username = CONF.compute.image_ssh_user
@@ -112,56 +109,53 @@
 
         srv = self.create_server(create_kwargs=create_kwargs)
         fip = self.create_floating_ip(thing=srv)
-        ips = self.define_server_ips(srv=srv)
+        self.define_server_ips(srv=srv)
         ssh = self.get_remote_client(
             server_or_ip=fip.floating_ip_address,
             username=username)
-        return ssh, ips
+        return ssh, srv
 
-    def _prepare_and_test(self, address6_mode, n_subnets6=1):
-        self.prepare_network(address6_mode=address6_mode,
-                             n_subnets6=n_subnets6)
+    def _prepare_and_test(self, address6_mode):
+        self.prepare_network(address6_mode=address6_mode)
 
-        ssh1_4, ips_from_api_1 = self.prepare_server()
-        ssh2_4, ips_from_api_2 = self.prepare_server()
+        ssh1, srv1 = self.prepare_server()
+        ssh2, srv2 = self.prepare_server()
 
         def guest_has_address(ssh, addr):
             return addr in ssh.get_ip_list()
 
-        # get addresses assigned to vNIC as reported by 'ip address' utility
-        ips_from_ip_1 = ssh1_4.get_ip_list()
-        ips_from_ip_2 = ssh2_4.get_ip_list()
-        self.assertIn(ips_from_api_1['4'], ips_from_ip_1)
-        self.assertIn(ips_from_api_2['4'], ips_from_ip_2)
-        for i in range(n_subnets6):
-            # v6 should be configured since the image supports it
-            # It can take time for ipv6 automatic address to get assigned
-            srv1_v6_addr_assigned = functools.partial(
-                guest_has_address, ssh1_4, ips_from_api_1['6'][i])
+        srv1_v6_addr_assigned = functools.partial(
+            guest_has_address, ssh1, srv1['accessIPv6'])
+        srv2_v6_addr_assigned = functools.partial(
+            guest_has_address, ssh2, srv2['accessIPv6'])
 
-            srv2_v6_addr_assigned = functools.partial(
-                guest_has_address, ssh2_4, ips_from_api_2['6'][i])
-
-            self.assertTrue(test.call_until_true(srv1_v6_addr_assigned,
-                                                 CONF.compute.ping_timeout, 1))
-
-            self.assertTrue(test.call_until_true(srv2_v6_addr_assigned,
-                                                 CONF.compute.ping_timeout, 1))
-
-        result = ssh1_4.ping_host(ips_from_api_2['4'])
+        result = ssh1.get_ip_list()
+        self.assertIn(srv1['accessIPv4'], result)
+        # v6 should be configured since the image supports it
+        # It can take time for ipv6 automatic address to get assigned
+        self.assertTrue(
+            test.call_until_true(srv1_v6_addr_assigned,
+                                 CONF.compute.ping_timeout, 1))
+        result = ssh2.get_ip_list()
+        self.assertIn(srv2['accessIPv4'], result)
+        # v6 should be configured since the image supports it
+        # It can take time for ipv6 automatic address to get assigned
+        self.assertTrue(
+            test.call_until_true(srv2_v6_addr_assigned,
+                                 CONF.compute.ping_timeout, 1))
+        result = ssh1.ping_host(srv2['accessIPv4'])
         self.assertIn('0% packet loss', result)
-        result = ssh2_4.ping_host(ips_from_api_1['4'])
+        result = ssh2.ping_host(srv1['accessIPv4'])
         self.assertIn('0% packet loss', result)
 
         # Some VM (like cirros) may not have ping6 utility
-        result = ssh1_4.exec_command('whereis ping6')
+        result = ssh1.exec_command('whereis ping6')
         is_ping6 = False if result == 'ping6:\n' else True
         if is_ping6:
-            for i in range(n_subnets6):
-                result = ssh1_4.ping_host(ips_from_api_2['6'][i])
-                self.assertIn('0% packet loss', result)
-                result = ssh2_4.ping_host(ips_from_api_1['6'][i])
-                self.assertIn('0% packet loss', result)
+            result = ssh1.ping_host(srv2['accessIPv6'])
+            self.assertIn('0% packet loss', result)
+            result = ssh2.ping_host(srv1['accessIPv6'])
+            self.assertIn('0% packet loss', result)
         else:
             LOG.warning('Ping6 is not available, skipping')
 
@@ -173,25 +167,4 @@
     @test.idempotent_id('d7e1f858-187c-45a6-89c9-bdafde619a9f')
     @test.services('compute', 'network')
     def test_dhcp6_stateless_from_os(self):
-        self._prepare_and_test(address6_mode='dhcpv6-stateless')
-
-
-class TestGettingMultipleAddresses(TestGettingAddress):
-    """Create network with 3 subnets: IPv4 and 2 IPv6 in a given address mode
-    Boot 2 VMs on this network
-    Allocate and assign 2 FIP4
-    Open ssh connection to both VMs via FIP4 addresses
-    Check that vNIC of server matches port data from OpenStack DB
-    Ping4 IPv4(internal) of one VM from another one
-    Will do the same with ping6 when available in VMs
-    """
-
-    @test.idempotent_id('7ab23f41-833b-4a16-a7c9-5b42fe6d4123')
-    @test.services('compute', 'network')
-    def test_multi_prefix_dhcpv6_stateless(self):
-        self._prepare_and_test(address6_mode='dhcpv6-stateless', n_subnets6=2)
-
-    @test.idempotent_id('dec222b1-180c-4098-b8c5-cc1b8342d611')
-    @test.services('compute', 'network')
-    def test_multi_prefix_slaac(self):
-        self._prepare_and_test(address6_mode='slaac', n_subnets6=2)+        self._prepare_and_test(address6_mode='dhcpv6-stateless')