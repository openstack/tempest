# The order of packages is significant, because pip processes them in the order
# of appearance. Changing the order has an impact on the overall integration
# process, which may cause wedges in the gate later.
<<<<<<< HEAD
python-subunit==1.2.0
junitxml==0.7

pbr>=1.6 # Apache-2.0
cliff!=1.16.0,!=1.17.0,>=1.15.0 # Apache-2.0
=======
pbr!=2.1.0,>=2.0.0 # Apache-2.0
cliff>=2.8.0 # Apache-2.0
>>>>>>> 0fc1454c
jsonschema!=2.5.0,<3.0.0,>=2.0.0 # MIT
testtools>=1.4.0 # MIT
paramiko>=2.0 # LGPLv2.1+
netaddr!=0.7.16,>=0.7.13 # BSD
testrepository>=0.0.18 # Apache-2.0/BSD
oslo.concurrency>=3.8.0 # Apache-2.0
oslo.config!=4.3.0,!=4.4.0,>=4.0.0 # Apache-2.0
oslo.log>=3.22.0 # Apache-2.0
oslo.serialization!=2.19.1,>=1.10.0 # Apache-2.0
oslo.utils>=3.20.0 # Apache-2.0
six>=1.9.0 # MIT
fixtures>=3.0.0 # Apache-2.0/BSD
PyYAML>=3.10.0 # MIT
python-subunit>=0.0.18 # Apache-2.0/BSD
stevedore>=1.20.0 # Apache-2.0
PrettyTable<0.8,>=0.7.1 # BSD
os-testr>=0.8.0 # Apache-2.0
urllib3>=1.21.1 # MIT
debtcollector>=1.2.0 # Apache-2.0
unittest2 # BSD<|MERGE_RESOLUTION|>--- conflicted
+++ resolved
@@ -1,16 +1,8 @@
 # The order of packages is significant, because pip processes them in the order
 # of appearance. Changing the order has an impact on the overall integration
 # process, which may cause wedges in the gate later.
-<<<<<<< HEAD
-python-subunit==1.2.0
-junitxml==0.7
-
-pbr>=1.6 # Apache-2.0
-cliff!=1.16.0,!=1.17.0,>=1.15.0 # Apache-2.0
-=======
 pbr!=2.1.0,>=2.0.0 # Apache-2.0
 cliff>=2.8.0 # Apache-2.0
->>>>>>> 0fc1454c
 jsonschema!=2.5.0,<3.0.0,>=2.0.0 # MIT
 testtools>=1.4.0 # MIT
 paramiko>=2.0 # LGPLv2.1+
@@ -30,4 +22,6 @@
 os-testr>=0.8.0 # Apache-2.0
 urllib3>=1.21.1 # MIT
 debtcollector>=1.2.0 # Apache-2.0
-unittest2 # BSD+unittest2 # BSD
+
+junitxml==0.7